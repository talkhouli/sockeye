# Copyright 2017 Amazon.com, Inc. or its affiliates. All Rights Reserved.
#
# Licensed under the Apache License, Version 2.0 (the "License"). You may not
# use this file except in compliance with the License. A copy of the License
# is located at
#
#     http://aws.amazon.com/apache2.0/
#
# or in the "license" file accompanying this file. This file is distributed on
# an "AS IS" BASIS, WITHOUT WARRANTIES OR CONDITIONS OF ANY KIND, either
# express or implied. See the License for the specific language governing
# permissions and limitations under the License.

"""
Simple Training CLI.
"""
import argparse
import json
import os
import pickle
import shutil
import sys
from contextlib import ExitStack
from typing import Optional, Dict, List, Tuple

import mxnet as mx

from config import Config
from log import setup_main_logger
from utils import check_condition
import arguments
import rnn_attention
import constants as C
import coverage
import data_io
import decoder
import encoder
import initializer
import loss
import lr_scheduler
import model
import rnn
import convolution
import training
import transformer
import utils
import vocab

# Temporary logger, the real one (logging to a file probably, will be created in the main function)
logger = setup_main_logger(__name__, file_logging=False, console=True)


def none_if_negative(val):
    return None if val < 0 else val


def _build_or_load_vocab(existing_vocab_path: Optional[str], data_paths: List[str], num_words: int,
                         word_min_count: int) -> Dict:
    if existing_vocab_path is None:
        vocabulary = vocab.build_from_paths(paths=data_paths,
                                            num_words=num_words,
                                            min_count=word_min_count)
    else:
        vocabulary = vocab.vocab_from_json(existing_vocab_path)
    return vocabulary


def _list_to_tuple(v):
    """Convert v to a tuple if it is a list."""
    if isinstance(v, list):
        return tuple(v)
    return v


def _dict_difference(dict1: Dict, dict2: Dict):
    diffs = set()
    for k, v in dict1.items():
        # Note: A list and a tuple with the same values is considered equal
        # (this is due to json deserializing former tuples as list).
        if k not in dict2 or _list_to_tuple(dict2[k]) != _list_to_tuple(v):
            diffs.add(k)
    return diffs


def check_arg_compatibility(args: argparse.Namespace):
    """
    Check if some arguments are incompatible with each other.

    :param args: Arguments as returned by argparse.
    """
    check_condition(args.optimized_metric == C.BLEU or args.optimized_metric in args.metrics,
                    "Must optimize either BLEU or one of tracked metrics (--metrics)")

    if args.encoder == C.TRANSFORMER_TYPE:
        check_condition(args.transformer_model_size == args.num_embed[0],
                        "Source embedding size must match transformer model size: %s vs. %s"
                        % (args.transformer_model_size, args.num_embed[0]))
    if args.decoder == C.TRANSFORMER_TYPE:
        check_condition(args.transformer_model_size == args.num_embed[1],
                        "Target embedding size must match transformer model size: %s vs. %s"
                        % (args.transformer_model_size, args.num_embed[1]))



def check_resume(args: argparse.Namespace, output_folder: str) -> Tuple[bool, str]:
    """
    Check if we should resume a broken training run.

    :param args: Arguments as returned by argparse.
    :param output_folder: Main output folder for the model.
    :return: Flag signaling if we are resuming training and the directory with
        the training status.
    """
    resume_training = False
    training_state_dir = os.path.join(output_folder, C.TRAINING_STATE_DIRNAME)
    if os.path.exists(output_folder):
        if args.overwrite_output:
            logger.info("Removing existing output folder %s.", output_folder)
            shutil.rmtree(output_folder)
            os.makedirs(output_folder)
        elif os.path.exists(training_state_dir):
            with open(os.path.join(output_folder, C.ARGS_STATE_NAME), "r") as fp:
                old_args = json.load(fp)
            arg_diffs = _dict_difference(vars(args), old_args) | _dict_difference(old_args, vars(args))
            # Remove args that may differ without affecting the training.
            arg_diffs -= set(C.ARGS_MAY_DIFFER)
            # allow different device-ids provided their total count is the same
            if 'device_ids' in arg_diffs and len(old_args['device_ids']) == len(vars(args)['device_ids']):
                arg_diffs.discard('device_ids')
            if not arg_diffs:
                resume_training = True
            else:
                # We do not have the logger yet
                logger.error("Mismatch in arguments for training continuation.")
                logger.error("Differing arguments: %s.", ", ".join(arg_diffs))
                sys.exit(1)
        elif os.path.exists(os.path.join(output_folder, C.PARAMS_BEST_NAME)):
            logger.error("Refusing to overwrite model folder %s as it seems to contain a trained model.", output_folder)
            sys.exit(1)
        else:
            logger.info("The output folder %s already exists, but no training state or parameter file was found. "
                        "Will start training from scratch.", output_folder)
    else:
        os.makedirs(output_folder)

    return resume_training, training_state_dir


def determine_context(args: argparse.Namespace, exit_stack: ExitStack) -> List[mx.Context]:
    """
    Determine the context we should run on (CPU or GPU).

    :param args: Arguments as returned by argparse.
    :param exit_stack: An ExitStack from contextlib.
    :return: A list with the context(s) to run on.
    """
    if args.use_cpu:
        logger.info("Training Device: CPU")
        context = [mx.cpu()]
    else:
        num_gpus = utils.get_num_gpus()
        check_condition(num_gpus >= 1,
                        "No GPUs found, consider running on the CPU with --use-cpu "
                        "(note: check depends on nvidia-smi and this could also mean that the nvidia-smi "
                        "binary isn't on the path).")
        if args.disable_device_locking:
            context = utils.expand_requested_device_ids(args.device_ids)
        else:
            context = exit_stack.enter_context(utils.acquire_gpus(args.device_ids, lock_dir=args.lock_dir))
        if args.batch_type == C.BATCH_TYPE_SENTENCE:
            check_condition(args.batch_size % len(context) == 0, "When using multiple devices the batch size must be "
                                                                 "divisible by the number of devices. Choose a batch "
                                                                 "size that is a multiple of %d." % len(context))
        logger.info("Training Device(s): GPU %s", context)
        context = [mx.gpu(gpu_id) for gpu_id in context]
    return context


def determine_decode_and_evaluate_context(args: argparse.Namespace,
                                          exit_stack: ExitStack,
                                          train_context: List[mx.Context]) -> Tuple[int, Optional[mx.Context]]:
    """
    Determine the number of sentences to decode and the context we should run on (CPU or GPU).

    :param args: Arguments as returned by argparse.
    :param exit_stack: An ExitStack from contextlib.
    :param train_context: Context for training.
    :return: The number of sentences to decode and a list with the context(s) to run on.
    """
    num_to_decode = args.decode_and_evaluate
    if args.optimized_metric == C.BLEU and num_to_decode == 0:
        logger.info("You chose BLEU as the optimized metric, will turn on BLEU monitoring during training. "
                    "To control how many validation sentences are used for calculating bleu use "
                    "the --decode-and-evaluate argument.")
        num_to_decode = -1

    if num_to_decode == 0:
        return 0, None

    if args.use_cpu or args.decode_and_evaluate_use_cpu:
        context = mx.cpu()
    elif args.decode_and_evaluate_device_id is not None:
        # decode device is defined from the commandline
        num_gpus = utils.get_num_gpus()
        check_condition(num_gpus >= 1,
                        "No GPUs found, consider running on the CPU with --use-cpu "
                        "(note: check depends on nvidia-smi and this could also mean that the nvidia-smi "
                        "binary isn't on the path).")

        if args.disable_device_locking:
            context = utils.expand_requested_device_ids([args.decode_and_evaluate_device_id])
        else:
            context = exit_stack.enter_context(utils.acquire_gpus([args.decode_and_evaluate_device_id],
                                                                  lock_dir=args.lock_dir))
        context = mx.gpu(context[0])

    else:
        # default decode context is the last training device
        context = train_context[-1]

    logger.info("Decode and Evaluate Device(s): %s", context)
    return num_to_decode, context


def load_or_create_vocabs(args: argparse.Namespace, resume_training: bool, output_folder: str) -> Tuple[Dict, Dict]:
    """
    Load the vocabularies from disks if given, create them if not.

    :param args: Arguments as returned by argparse.
    :param resume_training: When True, the vocabulary will be loaded from an existing output folder.
    :param output_folder: Main output folder for the training.
    :return: The source and target vocabularies.
    """
    if resume_training:
        vocab_source = vocab.vocab_from_json_or_pickle(os.path.join(output_folder, C.VOCAB_SRC_NAME))
        vocab_target = vocab.vocab_from_json_or_pickle(os.path.join(output_folder, C.VOCAB_TRG_NAME))
    else:
        num_words_source, num_words_target = args.num_words
        word_min_count_source, word_min_count_target = args.word_min_count

        # if the source and target embeddings are tied we build a joint vocabulary:
        if args.weight_tying and C.WEIGHT_TYING_SRC in args.weight_tying_type \
                and C.WEIGHT_TYING_TRG in args.weight_tying_type:
            vocab_source = vocab_target = _build_or_load_vocab(args.source_vocab,
                                                               [args.source, args.target],
                                                               num_words_source,
                                                               word_min_count_source)
        else:
            vocab_source = _build_or_load_vocab(args.source_vocab, [args.source],
                                                num_words_source, word_min_count_source)
            vocab_target = _build_or_load_vocab(args.target_vocab, [args.target],
                                                num_words_target, word_min_count_target)

        # write vocabularies
        vocab.vocab_to_json(vocab_source, os.path.join(output_folder, C.VOCAB_SRC_NAME) + C.JSON_SUFFIX)
        vocab.vocab_to_json(vocab_target, os.path.join(output_folder, C.VOCAB_TRG_NAME) + C.JSON_SUFFIX)

    return vocab_source, vocab_target


def create_data_iters(args: argparse.Namespace,
                      vocab_source: Dict,
                      vocab_target: Dict) -> Tuple['data_io.ParallelBucketSentenceIter',
                                                   'data_io.ParallelBucketSentenceIter',
                                                   'data_io.DataConfig']:
    """
    Create the data iterators.

    :param args: Arguments as returned by argparse.
    :param vocab_source: The source vocabulary.
    :param vocab_target: The target vocabulary.
    :return: The data iterators (train, validation, config_data).
    """
    max_seq_len_source, max_seq_len_target = args.max_seq_len
    batch_num_devices = 1 if args.use_cpu else sum(-di if di < 0 else 1 for di in args.device_ids)
    return data_io.get_training_data_iters(source=os.path.abspath(args.source),
                                           target=os.path.abspath(args.target),
                                           validation_source=os.path.abspath(
                                               args.validation_source),
                                           validation_target=os.path.abspath(
                                               args.validation_target),
                                           vocab_source=vocab_source,
                                           vocab_target=vocab_target,
                                           vocab_source_path=args.source_vocab,
                                           vocab_target_path=args.target_vocab,
                                           batch_size=args.batch_size,
                                           batch_by_words=args.batch_type == C.BATCH_TYPE_WORD,
                                           batch_num_devices=batch_num_devices,
                                           fill_up=args.fill_up,
                                           max_seq_len_source=max_seq_len_source,
                                           max_seq_len_target=max_seq_len_target,
                                           bucketing=not args.no_bucketing,
                                           bucket_width=args.bucket_width,
                                           sequence_limit=args.limit,
                                           alignment=os.path.abspath(args.alignment) if args.alignment else None,
                                           validation_alignment=os.path.abspath(
                                            args.validation_alignment) if args.validation_alignment else None,
                                           output_type=args.output_classes)


def create_lr_scheduler(args: argparse.Namespace, resume_training: bool,
                        training_state_dir: str) -> lr_scheduler.LearningRateScheduler:
    """
    Create the learning rate scheduler.

    :param args: Arguments as returned by argparse.
    :param resume_training: When True, the scheduler will be loaded from disk.
    :param training_state_dir: Directory where the training state is stored.
    :return: The learning rate scheduler.
    """
    learning_rate_half_life = none_if_negative(args.learning_rate_half_life)
    # TODO: The loading for continuation of the scheduler is done separately from the other parts
    if not resume_training:
        lr_scheduler_instance = lr_scheduler.get_lr_scheduler(args.learning_rate_scheduler_type,
                                                              args.checkpoint_frequency,
                                                              learning_rate_half_life,
                                                              args.learning_rate_reduce_factor,
                                                              args.learning_rate_reduce_num_not_improved,
                                                              args.learning_rate_schedule,
                                                              args.learning_rate_warmup)
    else:
        with open(os.path.join(training_state_dir, C.SCHEDULER_STATE_NAME), "rb") as fp:
            lr_scheduler_instance = pickle.load(fp)
    return lr_scheduler_instance


def create_encoder_config(args: argparse.Namespace,
                          config_conv: Optional[encoder.ConvolutionalEmbeddingConfig]) -> Tuple[Config, int]:
    """
    Create the encoder config.

    :param args: Arguments as returned by argparse.
    :param config_conv: The config for the convolutional encoder (optional).
    :return: The encoder config and the number of hidden units of the encoder.
    """
    encoder_num_layers, _ = args.num_layers
    max_seq_len_source, max_seq_len_target = args.max_seq_len
    num_embed_source, _ = args.num_embed
    config_encoder = None  # type: Optional[Config]

    if args.encoder in (C.TRANSFORMER_TYPE, C.TRANSFORMER_WITH_CONV_EMBED_TYPE):
        encoder_transformer_preprocess, _ = args.transformer_preprocess
        encoder_transformer_postprocess, _ = args.transformer_postprocess
        config_encoder = transformer.TransformerConfig(
            model_size=args.transformer_model_size,
            attention_heads=args.transformer_attention_heads,
            feed_forward_num_hidden=args.transformer_feed_forward_num_hidden,
            act_type=args.transformer_activation_type,
            num_layers=encoder_num_layers,
            dropout_attention=args.transformer_dropout_attention,
            dropout_act=args.transformer_dropout_act,
            dropout_prepost=args.transformer_dropout_prepost,
            positional_embedding_type=args.transformer_positional_embedding_type,
            preprocess_sequence=encoder_transformer_preprocess,
            postprocess_sequence=encoder_transformer_postprocess,
            max_seq_len_source=max_seq_len_source,
            max_seq_len_target=max_seq_len_target,
            conv_config=config_conv)
        encoder_num_hidden = args.transformer_model_size
    elif args.encoder == C.CONVOLUTION_TYPE:
        cnn_kernel_width_encoder, _ = args.cnn_kernel_width
        cnn_config = convolution.ConvolutionConfig(kernel_width=cnn_kernel_width_encoder,
                                                   num_hidden=args.cnn_num_hidden,
                                                   act_type=args.cnn_activation_type,
                                                   weight_normalization=args.weight_normalization)
        config_encoder = encoder.ConvolutionalEncoderConfig(num_embed=num_embed_source,
                                                            max_seq_len_source=max_seq_len_source,
                                                            cnn_config=cnn_config,
                                                            num_layers=encoder_num_layers,
                                                            positional_embedding_type=args.cnn_positional_embedding_type)

        encoder_num_hidden = args.cnn_num_hidden
    else:
        encoder_rnn_dropout_inputs, _ = args.rnn_dropout_inputs
        encoder_rnn_dropout_states, _ = args.rnn_dropout_states
        encoder_rnn_dropout_recurrent, _ = args.rnn_dropout_recurrent
        config_encoder = encoder.RecurrentEncoderConfig(
            rnn_config=rnn.RNNConfig(cell_type=args.rnn_cell_type,
                                     num_hidden=args.rnn_num_hidden,
                                     num_layers=encoder_num_layers,
                                     dropout_inputs=encoder_rnn_dropout_inputs,
                                     dropout_states=encoder_rnn_dropout_states,
                                     dropout_recurrent=encoder_rnn_dropout_recurrent,
                                     residual=args.rnn_residual_connections,
                                     first_residual_layer=args.rnn_first_residual_layer,
                                     forget_bias=args.rnn_forget_bias),
            conv_config=config_conv,
            reverse_input=args.rnn_encoder_reverse_input,
            positional_embedding_type=args.rnn_encoder_positional_embedding_type,
            num_embed=args.num_embed[0])
        encoder_num_hidden = args.rnn_num_hidden

    return config_encoder, encoder_num_hidden


def create_decoder_config(args: argparse.Namespace,  encoder_num_hidden: int) -> Config:
    """
    Create the config for the decoder.

    :param args: Arguments as returned by argparse.
    :return: The config for the decoder.
    """
    _, decoder_num_layers = args.num_layers
    max_seq_len_source, max_seq_len_target = args.max_seq_len
    _, num_embed_target = args.num_embed

    config_decoder = None  # type: Optional[Config]

    if args.decoder == C.TRANSFORMER_TYPE:
        _, decoder_transformer_preprocess = args.transformer_preprocess
        _, decoder_transformer_postprocess = args.transformer_postprocess
        config_decoder = transformer.TransformerConfig(
            model_size=args.transformer_model_size,
            attention_heads=args.transformer_attention_heads,
            feed_forward_num_hidden=args.transformer_feed_forward_num_hidden,
            act_type=args.transformer_activation_type,
            num_layers=decoder_num_layers,
            dropout_attention=args.transformer_dropout_attention,
            dropout_act=args.transformer_dropout_act,
            dropout_prepost=args.transformer_dropout_prepost,
            positional_embedding_type=args.transformer_positional_embedding_type,
            preprocess_sequence=decoder_transformer_preprocess,
            postprocess_sequence=decoder_transformer_postprocess,
            max_seq_len_source=max_seq_len_source,
            max_seq_len_target=max_seq_len_target,
            alignment_assisted=args.alignment_assisted,
            alignment_model=args.output_classes == C.ALIGNMENT_JUMP,
            conv_config=None)

    elif args.decoder == C.CONVOLUTION_TYPE:
        _, cnn_kernel_width_decoder = args.cnn_kernel_width
        convolution_config = convolution.ConvolutionConfig(kernel_width=cnn_kernel_width_decoder,
                                                           num_hidden=args.cnn_num_hidden,
                                                           act_type=args.cnn_activation_type,
                                                           weight_normalization=args.weight_normalization)
        config_decoder = decoder.ConvolutionalDecoderConfig(cnn_config=convolution_config,
                                                            max_seq_len_target=max_seq_len_target,
                                                            num_embed=num_embed_target,
                                                            encoder_num_hidden=encoder_num_hidden,
                                                            num_layers=decoder_num_layers,
                                                            positional_embedding_type=args.cnn_positional_embedding_type,
                                                            project_qkv=args.cnn_project_qkv,
                                                            hidden_dropout=args.cnn_hidden_dropout)

    else:
        rnn_attention_num_hidden = args.rnn_num_hidden if args.rnn_attention_num_hidden is None else args.rnn_attention_num_hidden
        config_coverage = None
        if args.rnn_attention_type == C.ATT_COV:
            config_coverage = coverage.CoverageConfig(type=args.rnn_attention_coverage_type,
                                                      num_hidden=args.rnn_attention_coverage_num_hidden,
                                                      layer_normalization=args.layer_normalization)
        config_attention = rnn_attention.AttentionConfig(type=args.rnn_attention_type,
                                                         num_hidden=rnn_attention_num_hidden,
                                                         input_previous_word=args.rnn_attention_use_prev_word,
                                                         source_num_hidden=encoder_num_hidden,
                                                         query_num_hidden=args.rnn_num_hidden,
                                                         layer_normalization=args.layer_normalization,
                                                         config_coverage=config_coverage,
                                                         num_heads=args.rnn_attention_mhdot_heads,
                                                         alignment_bias=args.alignment_bias,
                                                         alignment_assisted=args.alignment_assisted,
                                                         alignment_interpolation=args.alignment_interpolation,
                                                         dynamic_alignment_interpolation = args.dynamic_alignment_interpolation,
                                                         uniform_unaligned_context=args.uniform_unaligned_context,
                                                         last_aligned_context=args.last_aligned_context)

        _, decoder_rnn_dropout_inputs = args.rnn_dropout_inputs
        _, decoder_rnn_dropout_states = args.rnn_dropout_states
        _, decoder_rnn_dropout_recurrent = args.rnn_dropout_recurrent

        config_decoder = decoder.RecurrentDecoderConfig(
            max_seq_len_source=max_seq_len_source,
            rnn_config=rnn.RNNConfig(cell_type=args.rnn_cell_type,
                                     num_hidden=args.rnn_num_hidden,
                                     num_layers=decoder_num_layers,
                                     dropout_inputs=decoder_rnn_dropout_inputs,
                                     dropout_states=decoder_rnn_dropout_states,
                                     dropout_recurrent=decoder_rnn_dropout_recurrent,
                                     residual=args.rnn_residual_connections,
                                     first_residual_layer=args.rnn_first_residual_layer,
                                     forget_bias=args.rnn_forget_bias),
            attention_config=config_attention,
            hidden_dropout=args.rnn_decoder_hidden_dropout,
            state_init=args.rnn_decoder_state_init,
            context_gating=args.rnn_context_gating,
            layer_normalization=args.layer_normalization,
            attention_in_upper_layers=args.rnn_attention_in_upper_layers,
            alignment_model=args.output_classes == C.ALIGNMENT_JUMP,
            concat_previous_pre_output=args.rnn_concat_previous_pre_output,
            positional_embedding_type=args.rnn_attention_context_positional_embedding_type,
            max_seq_len_target=max_seq_len_target,
            label_num_layers=args.rnn_label_num_layers)

    return config_decoder


def check_encoder_decoder_args(args) -> None:
    """
    Check possible encoder-decoder argument conflicts.

    :param args: Arguments as returned by argparse.
    """
    encoder_embed_dropout, decoder_embed_dropout = args.embed_dropout
    encoder_rnn_dropout_inputs, decoder_rnn_dropout_inputs = args.rnn_dropout_inputs
    encoder_rnn_dropout_states, decoder_rnn_dropout_states = args.rnn_dropout_states
    if encoder_embed_dropout > 0 and encoder_rnn_dropout_inputs > 0:
        logger.warning("Setting encoder RNN AND source embedding dropout > 0 leads to "
                       "two dropout layers on top of each other.")
    if decoder_embed_dropout > 0 and decoder_rnn_dropout_inputs > 0:
        logger.warning("Setting encoder RNN AND source embedding dropout > 0 leads to "
                       "two dropout layers on top of each other.")
    encoder_rnn_dropout_recurrent, decoder_rnn_dropout_recurrent = args.rnn_dropout_recurrent
    if encoder_rnn_dropout_recurrent > 0 or decoder_rnn_dropout_recurrent > 0:
        check_condition(args.rnn_cell_type == C.LSTM_TYPE,
                        "Recurrent dropout without memory loss only supported for LSTMs right now.")


def create_model_config(args: argparse.Namespace,
                        vocab_source_size: int, vocab_target_size: int,
                        config_data: data_io.DataConfig) -> model.ModelConfig:
    """
    Create a ModelConfig from the argument given in the command line.

    :param args: Arguments as returned by argparse.
    :param vocab_source_size: The size of the source vocabulary.
    :param vocab_target_size: The size of the target vocabulary.
    :param config_data: Data config.
    :return: The model configuration.
    """
    max_seq_len_source, max_seq_len_target = args.max_seq_len
    num_embed_source, num_embed_target = args.num_embed
    embed_dropout_source, embed_dropout_target = args.embed_dropout
    embed_dropout_output = embed_dropout_target

    check_encoder_decoder_args(args)

    config_conv = None
    if args.encoder == C.RNN_WITH_CONV_EMBED_NAME:
        config_conv = encoder.ConvolutionalEmbeddingConfig(num_embed=num_embed_source,
                                                           max_filter_width=args.conv_embed_max_filter_width,
                                                           num_filters=args.conv_embed_num_filters,
                                                           pool_stride=args.conv_embed_pool_stride,
                                                           num_highway_layers=args.conv_embed_num_highway_layers,
                                                           dropout=args.conv_embed_dropout)

    config_encoder, encoder_num_hidden = create_encoder_config(args, config_conv)
    config_decoder = create_decoder_config(args, encoder_num_hidden)

    config_embed_source = encoder.EmbeddingConfig(vocab_size=vocab_source_size,
                                                  num_embed=num_embed_source,
                                                  dropout=embed_dropout_source)
    config_embed_target = encoder.EmbeddingConfig(vocab_size=vocab_target_size,
                                                  num_embed=num_embed_target,
                                                  dropout=embed_dropout_target)
<<<<<<< HEAD
    if isinstance(config_decoder, decoder.RecurrentDecoderConfig):
        config_embed_output = encoder.EmbeddingConfig(vocab_size=vocab_target_size if args.output_classes== C.WORDS else C.NUM_ALIGNMENT_JUMPS,
                                                      num_embed=config_decoder.rnn_config.num_hidden,
                                                      dropout=embed_dropout_output)
    else:
        config_embed_output = None
=======
    config_embed_output = None
    if args.decoder != C.CONVOLUTION_TYPE and args.decoder != C.TRANSFORMER_TYPE:
        config_embed_output = encoder.EmbeddingConfig(vocab_size=vocab_target_size if args.output_classes== C.WORDS else C.NUM_ALIGNMENT_JUMPS,
                                                      num_embed=config_decoder.rnn_config.num_hidden,
                                                      dropout=embed_dropout_output)
>>>>>>> 877ac164

    config_loss = loss.LossConfig(name=args.loss,
                                  vocab_size=vocab_target_size if args.output_classes == C.WORDS else C.NUM_ALIGNMENT_JUMPS,
                                  normalization_type=args.loss_normalization_type,
                                  label_smoothing=args.label_smoothing)

    model_config = model.ModelConfig(config_data=config_data,
                                     max_seq_len_source=max_seq_len_source,
                                     max_seq_len_target=max_seq_len_target,
                                     vocab_source_size=vocab_source_size,
                                     vocab_target_size=vocab_target_size,
                                     config_embed_source=config_embed_source,
                                     config_embed_target=config_embed_target,
                                     config_embed_output=config_embed_output,
                                     config_encoder=config_encoder,
                                     config_decoder=config_decoder,
                                     config_loss=config_loss,
                                     output_classes=args.output_classes,
                                     weight_tying=args.weight_tying,
                                     weight_tying_type=args.weight_tying_type if args.weight_tying else None,
                                     weight_normalization=args.weight_normalization)
    return model_config


def create_training_model(model_config: model.ModelConfig,
                          args: argparse.Namespace,
                          context: List[mx.Context],
                          train_iter: data_io.ParallelBucketSentenceIter,
                          lr_scheduler_instance: lr_scheduler.LearningRateScheduler,
                          resume_training: bool,
                          training_state_dir: str) -> training.TrainingModel:
    """
    Create a training model and load the parameters from disk if needed.

    :param model_config: The configuration for the model.
    :param args: Arguments as returned by argparse.
    :param context: The context(s) to run on.
    :param train_iter: The training data iterator.
    :param lr_scheduler: The learning rate scheduler.
    :param resume_training: When True, the model will be loaded from disk.
    :param training_state_dir: Directory where the training state is stored.
    :return: The training model.
    """
    training_model = training.TrainingModel(config=model_config,
                                            context=context,
                                            train_iter=train_iter,
                                            bucketing=not args.no_bucketing,
                                            lr_scheduler=lr_scheduler_instance)

    # We may consider loading the params in TrainingModule, for consistency
    # with the training state saving
    if resume_training:
        logger.info("Found partial training in directory %s. Resuming from saved state.", training_state_dir)
        training_model.load_params_from_file(os.path.join(training_state_dir, C.TRAINING_STATE_PARAMS_NAME))
    elif args.params:
        logger.info("Training will initialize from parameters loaded from '%s'", args.params)
        training_model.load_params_from_file(args.params)

    return training_model


def define_optimizer(args, lr_scheduler_instance) -> Tuple[str, Dict, str, str, float]:
    """
    Defines the optimizer to use and its parameters.

    :param args: Arguments as returned by argparse.
    :param lr_scheduler: The learning rate scheduler.
    :return: The optimizer type and its parameters as well as the kvstore.
    """
    optimizer = args.optimizer
    optimizer_params = {'wd': args.weight_decay,
                        "learning_rate": args.initial_learning_rate}
    if lr_scheduler_instance is not None:
        optimizer_params["lr_scheduler"] = lr_scheduler_instance
    gradient_clipping_threshold = none_if_negative(args.gradient_clipping_threshold)
    if gradient_clipping_threshold is None:
        logger.info("Gradient clipping threshold set to negative value. Will not perform gradient clipping.")
        gradient_clipping_type = C.GRADIENT_CLIPPING_TYPE_NONE
    else:
        gradient_clipping_type = args.gradient_clipping_type

    # Note: for 'abs' we use the implementation inside of MXNet's optimizer and 'norm_*' we implement ourselves
    # inside the TrainingModel.
    if gradient_clipping_threshold is not None and gradient_clipping_type == C.GRADIENT_CLIPPING_TYPE_ABS:
        optimizer_params["clip_gradient"] = gradient_clipping_threshold
    if args.momentum is not None:
        optimizer_params["momentum"] = args.momentum
    if args.loss_normalization_type == C.LOSS_NORM_VALID:
        # When we normalize by the number of non-PAD symbols in a batch we need to disable rescale_grad.
        optimizer_params["rescale_grad"] = 1.0
    elif args.loss_normalization_type == C.LOSS_NORM_BATCH:
        # Making MXNet module API's default scaling factor explicit
        optimizer_params["rescale_grad"] = 1.0 / args.batch_size
    # Manually specified params
    if args.optimizer_params:
        optimizer_params.update(args.optimizer_params)
    logger.info("Optimizer: %s", optimizer)
    logger.info("Optimizer Parameters: %s", optimizer_params)
    logger.info("kvstore: %s", args.kvstore)

    return optimizer, optimizer_params, args.kvstore, gradient_clipping_type, gradient_clipping_threshold


def main():
    params = argparse.ArgumentParser(description='CLI to train sockeye sequence-to-sequence models.')
    arguments.add_train_cli_args(params)
    args = params.parse_args()

    utils.seedRNGs(args)

    check_arg_compatibility(args)
    output_folder = os.path.abspath(args.output)
    resume_training, training_state_dir = check_resume(args, output_folder)

    global logger
    logger = setup_main_logger(__name__,
                               file_logging=True,
                               console=not args.quiet, path=os.path.join(output_folder, C.LOG_NAME))
    utils.log_basic_info(args)
    with open(os.path.join(output_folder, C.ARGS_STATE_NAME), "w") as fp:
        json.dump(vars(args), fp)

    with ExitStack() as exit_stack:
        context = determine_context(args, exit_stack)
        vocab_source, vocab_target = load_or_create_vocabs(args, resume_training, output_folder)
        vocab_source_size = len(vocab_source)
        vocab_target_size = len(vocab_target)
        logger.info("Vocabulary sizes: source=%d target=%d", vocab_source_size, vocab_target_size)
        train_iter, eval_iter, config_data = create_data_iters(args, vocab_source, vocab_target)
        lr_scheduler_instance = create_lr_scheduler(args, resume_training, training_state_dir)

        model_config = create_model_config(args, vocab_source_size, vocab_target_size, config_data)
        model_config.freeze()

        training_model = create_training_model(model_config, args,
                                               context, train_iter, lr_scheduler_instance,
                                               resume_training, training_state_dir)

        weight_initializer = initializer.get_initializer(
            default_init_type=args.weight_init,
            default_init_scale=args.weight_init_scale,
            default_init_xavier_rand_type=args.weight_init_xavier_rand_type,
            default_init_xavier_factor_type=args.weight_init_xavier_factor_type,
            embed_init_type=args.embed_weight_init,
            embed_init_sigma=vocab_source_size ** -0.5,  # TODO
            rnn_init_type=args.rnn_h2h_init)

        optimizer, optimizer_params, kvstore, gradient_clipping_type, gradient_clipping_threshold = define_optimizer(args, lr_scheduler_instance)

        # Handle options that override training settings
        max_updates = args.max_updates
        max_num_checkpoint_not_improved = args.max_num_checkpoint_not_improved
        min_num_epochs = args.min_num_epochs
        max_num_epochs = args.max_num_epochs
        if min_num_epochs is not None and max_num_epochs is not None:
            check_condition(min_num_epochs <= max_num_epochs,
                            "Minimum number of epochs must be smaller than maximum number of epochs")
        # Fixed training schedule always runs for a set number of updates
        if args.learning_rate_schedule:
            max_updates = sum(num_updates for (_, num_updates) in args.learning_rate_schedule)
            max_num_checkpoint_not_improved = -1
            min_num_epochs = None
            max_num_epochs = None

        decode_and_evaluate, decode_and_evaluate_context = determine_decode_and_evaluate_context(args,
                                                                                                 exit_stack,
                                                                                                 context)

        training_model.fit(train_iter, eval_iter,
                           output_folder=output_folder,
                           max_params_files_to_keep=args.keep_last_params,
                           metrics=args.metrics,
                           initializer=weight_initializer,
                           allow_missing_params=args.allow_missing_params,
                           max_updates=max_updates,
                           checkpoint_frequency=args.checkpoint_frequency,
                           optimizer=optimizer, optimizer_params=optimizer_params,
                           optimized_metric=args.optimized_metric,
                           gradient_clipping_type=gradient_clipping_type,
                           clip_gradient_threshold=gradient_clipping_threshold,
                           kvstore=kvstore,
                           max_num_not_improved=max_num_checkpoint_not_improved,
                           min_num_epochs=min_num_epochs,
                           max_num_epochs=max_num_epochs,
                           decode_and_evaluate=decode_and_evaluate,
                           decode_and_evaluate_context=decode_and_evaluate_context,
                           use_tensorboard=args.use_tensorboard,
                           mxmonitor_pattern=args.monitor_pattern,
                           mxmonitor_stat_func=args.monitor_stat_func,
                           lr_decay_param_reset=args.learning_rate_decay_param_reset,
                           lr_decay_opt_states_reset=args.learning_rate_decay_optimizer_states_reset)


if __name__ == "__main__":
    main()<|MERGE_RESOLUTION|>--- conflicted
+++ resolved
@@ -552,20 +552,11 @@
     config_embed_target = encoder.EmbeddingConfig(vocab_size=vocab_target_size,
                                                   num_embed=num_embed_target,
                                                   dropout=embed_dropout_target)
-<<<<<<< HEAD
-    if isinstance(config_decoder, decoder.RecurrentDecoderConfig):
-        config_embed_output = encoder.EmbeddingConfig(vocab_size=vocab_target_size if args.output_classes== C.WORDS else C.NUM_ALIGNMENT_JUMPS,
-                                                      num_embed=config_decoder.rnn_config.num_hidden,
-                                                      dropout=embed_dropout_output)
-    else:
-        config_embed_output = None
-=======
     config_embed_output = None
     if args.decoder != C.CONVOLUTION_TYPE and args.decoder != C.TRANSFORMER_TYPE:
         config_embed_output = encoder.EmbeddingConfig(vocab_size=vocab_target_size if args.output_classes== C.WORDS else C.NUM_ALIGNMENT_JUMPS,
                                                       num_embed=config_decoder.rnn_config.num_hidden,
                                                       dropout=embed_dropout_output)
->>>>>>> 877ac164
 
     config_loss = loss.LossConfig(name=args.loss,
                                   vocab_size=vocab_target_size if args.output_classes == C.WORDS else C.NUM_ALIGNMENT_JUMPS,
