--- conflicted
+++ resolved
@@ -369,16 +369,12 @@
         alignment_max_length = 1
         new_bucket_key = (bucket_key[0] + (1 if self.alignment_model else 0),bucket_key[1])
         if self.alignment_based and not self.alignment_model:
-<<<<<<< HEAD
-            alignment_end_idx = min(C.MAX_JUMP, actual_source_length - step) + min(C.MAX_JUMP, step - 1) + 1
+            # TODO correct usage of max(actual_source_length)
+            alignment_end_idx = min(C.MAX_JUMP, max(actual_source_length) - step) + min(C.MAX_JUMP, step - 1) + 1
             if use_unaligned:
                 alignment_end_idx += 1
             #print("range (%d, %d)"%(alignment_begin_idx, alignment_end_idx))
             alignment_max_length = 2*C.MAX_JUMP + 2  #extra position for handling unaliged target words
-=======
-            alignment_end_idx = max(actual_source_length)
-            alignment_max_length = new_bucket_key[0] + 1 #extra position for handling unaliged target words
->>>>>>> 3ee5d480
         elif self.alignment_model:
             if use_unaligned:
                 alignment_end_idx = 0
@@ -437,8 +433,9 @@
             if attention_probs_result is None:
                 attention_probs_result = mx.ndarray.zeros(ctx=self.context,shape=(alignment_max_length,*(attention_probs.shape)),dtype='float32')
             for sent in range(len(actual_source_length)):
-                #if batch_size >1 , additional positions might have been computed and need to be disregarded
-                if j< actual_source_length[sent]:
+                # if batch_size > 1 , additional positions might have been computed and need to be disregarded
+                # check if actual alignment point is inside the length
+                if align_idx < actual_source_length[sent]:
                     out_result[j,sent*self.beam_size:(sent+1)*self.beam_size,:] = out[sent*self.beam_size:(sent+1)*self.beam_size]
             attention_probs_result[j,:,:] = attention_probs
             #out_result.append(copy.deepcopy(out))
@@ -1455,16 +1452,11 @@
             for sent in range(self.batch_size):
                 rows = slice(sent * self.beam_size, (sent + 1) * self.beam_size)
                 sliced_scores = scores if t == 1 and self.batch_size == 1 else scores[rows]
-<<<<<<< HEAD
-                if reference is not None and len(reference) > 0:
-                    sliced_scores = sliced_scores[:, :, reference[sent, t - 1].astype("int32").asnumpy()]
-=======
                 if reference is not None and len(reference)>0:
                     sliced_scores = sliced_scores[:, :, reference[sent, t - 1].astype("int32").asnumpy()]
                 k = min(self.beam_size,np.size(sliced_scores[:1] if t==1 else  sliced_scores)-1)
                 active_rows = slice(sent * self.beam_size, sent * self.beam_size + k)
                 rest_rows = slice(sent * self.beam_size + k , (sent+1) * self.beam_size)
->>>>>>> 3ee5d480
                 # TODO we could save some tiny amount of time here by not running smallest_k for a finished sent
                 (best_hyp_indices_np[active_rows], best_hyp_pos_indices_np[active_rows] , best_word_indices_np[active_rows]), \
                     scores_accumulated_np[active_rows] = utils.smallest_k(sliced_scores, k, t == 1)
@@ -1477,11 +1469,7 @@
 
                 # offsetting since the returned smallest_k() indices were slice-relative
                 best_hyp_indices_np[rows] += rows.start
-<<<<<<< HEAD
                 if reference is not None and len(reference) > 0:
-=======
-                if reference is not None and len(reference)>0:
->>>>>>> 3ee5d480
                     best_word_indices_np[rows] = reference[sent, t - 1].astype("int32").asnumpy()
 
             # convert back to mx.ndarray again
