# Copyright 2017 Amazon.com, Inc. or its affiliates. All Rights Reserved.
#
# Licensed under the Apache License, Version 2.0 (the "License"). You may not
# use this file except in compliance with the License. A copy of the License
# is located at
#
#     http://aws.amazon.com/apache2.0/
#
# or in the "license" file accompanying this file. This file is distributed on
# an "AS IS" BASIS, WITHOUT WARRANTIES OR CONDITIONS OF ANY KIND, either
# express or implied. See the License for the specific language governing
# permissions and limitations under the License.

"""
Code for inference/translation
"""
import itertools
import copy
import logging
import os
from typing import Callable, Dict, List, NamedTuple, Optional, Tuple, Union, Set

import mxnet as mx
import numpy as np

import constants as C
import data_io
import lexicon
import model
import utils
import vocab
import decoder

logger = logging.getLogger(__name__)


def align_idx_offset(step):
    return max(step - 1 - C.MAX_JUMP, 0)


class InferenceModel(model.SockeyeModel):
    """
    InferenceModel is a SockeyeModel that supports three operations used for inference/decoding:

    (1) Encoder forward call: encode source sentence and return initial decoder states.
    (2) Decoder forward call: single decoder step: predict next word.

    :param model_folder: Folder to load model from.
    :param context: MXNet context to bind modules to.
    :param beam_size: Beam size.
    :param batch_size: Batch size.
    :param checkpoint: Checkpoint to load. If None, finds best parameters in model_folder.
    :param softmax_temperature: Optional parameter to control steepness of softmax distribution.
    :param max_output_length_num_stds: Number of standard deviations as safety margin for maximum output length.
    :param decoder_return_logit_inputs: Decoder returns inputs to logit computation instead of softmax over target
                                        vocabulary.  Used when logits/softmax are handled separately.
    :param cache_output_layer_w_b: Cache weights and biases for logit computation.
    """

    def __init__(self,
                 model_folder: str,
                 context: mx.context.Context,
                 beam_size: int,
                 batch_size: int,
                 checkpoint: Optional[int] = None,
                 softmax_temperature: Optional[float] = None,
                 max_output_length_num_stds: int = C.DEFAULT_NUM_STD_MAX_OUTPUT_LENGTH,
                 decoder_return_logit_inputs: bool = False,
                 cache_output_layer_w_b: bool = False,
                 vis_target_enc_attention_layer: int = 0) -> None:
        self.model_version = utils.load_version(os.path.join(model_folder, C.VERSION_NAME))
        logger.info("Model version: %s", self.model_version)
        utils.check_version(self.model_version)

        config = model.SockeyeModel.load_config(os.path.join(model_folder, C.CONFIG_NAME))
        # if used at all, alignment bias should be on all the time in decoding
        #if config.config_decoder.attention_config.alignment_bias > 0.0:
        #                config.config_decoder.attention_config.alignment_bias = 1.0

        super().__init__(config)

        self.fname_params = os.path.join(model_folder, C.PARAMS_NAME % checkpoint if checkpoint else C.PARAMS_BEST_NAME)

        utils.check_condition(beam_size < self.config.vocab_target_size,
                              'The beam size must be smaller than the target vocabulary size.')

        self.beam_size = beam_size
        self.softmax_temperature = softmax_temperature
        self.batch_size = batch_size
        self.context = context
        self.alignment_based= self.config.config_data.alignment is not None
        self.use_unaligned = hasattr(self.config.config_decoder, "attention_config")\
                                and (self.config.config_decoder.attention_config.uniform_unaligned_context or \
                                self.config.config_decoder.attention_config.last_aligned_context)
        self.alignment_model = self.config.output_classes == C.ALIGNMENT_JUMP
        self._build_model_components()

        self.max_input_length, self.get_max_output_length = get_max_input_output_length([self],
                                                                                        max_output_length_num_stds)

        self.encoder_module = None  # type: Optional[mx.mod.BucketingModule]
        self.encoder_default_bucket_key = None  # type: Optional[int]
        self.decoder_module = None  # type: Optional[mx.mod.BucketingModule]
        self.decoder_default_bucket_key = None  # type: Optional[Tuple[int, int]]
        self.decoder_data_shapes_cache = None  # type: Optional[Dict]
        self.decoder_return_logit_inputs = decoder_return_logit_inputs

        self.cache_output_layer_w_b = cache_output_layer_w_b
        self.output_layer_w = None  # type: mx.nd.NDArray
        self.output_layer_b = None  # type: mx.nd.NDArray

        self.vis_target_enc_attention_layer = vis_target_enc_attention_layer

    def initialize(self, max_input_length: int, get_max_output_length_function: Callable):
        """
        Delayed construction of modules to ensure multiple Inference models can agree on computing a common
        maximum output length.

        :param max_input_length: Maximum input length.
        :param get_max_output_length_function: Callable to compute maximum output length.
        """
        self.max_input_length = max_input_length
        if self.max_input_length > self.training_max_seq_len_source:
            logger.warning("Model was only trained with sentences up to a length of %d, "
                           "but a max_input_len of %d is used.",
                           self.training_max_seq_len_source, self.max_input_length)
        self.get_max_output_length = get_max_output_length_function

        # check the maximum supported length of the encoder & decoder:
        if self.max_supported_seq_len_source is not None:
            utils.check_condition(self.max_input_length <= self.max_supported_seq_len_source,
                                  "Encoder only supports a maximum length of %d" % self.max_supported_seq_len_source)
        if self.max_supported_seq_len_target is not None:
            decoder_max_len = self.get_max_output_length(max_input_length)
            utils.check_condition(decoder_max_len <= self.max_supported_seq_len_target,
                                  "Decoder only supports a maximum length of %d, but %d was requested. Note that the "
                                  "maximum output length depends on the input length and the source/target length "
                                  "ratio observed during training." % (self.max_supported_seq_len_target,
                                                                       decoder_max_len))

        self.encoder_module, self.encoder_default_bucket_key = self._get_encoder_module()
        self.decoder_module, self.decoder_default_bucket_key = self._get_decoder_module()

        self.decoder_data_shapes_cache = dict()  # bucket_key -> shape cache
        max_encoder_data_shapes = self._get_encoder_data_shapes(self.encoder_default_bucket_key)
        max_decoder_data_shapes = self._get_decoder_data_shapes(self.decoder_default_bucket_key)
        self.encoder_module.bind(data_shapes=max_encoder_data_shapes, for_training=False, grad_req="null")
        self.decoder_module.bind(data_shapes=max_decoder_data_shapes, for_training=False, grad_req="null")

        self.load_params_from_file(self.fname_params)
        self.encoder_module.init_params(arg_params=self.params, allow_missing=False)
        self.decoder_module.init_params(arg_params=self.params, allow_missing=False)

        if self.cache_output_layer_w_b:
            if self.output_layer.weight_normalization:
                # precompute normalized output layer weight imperatively
                assert self.output_layer.weight_norm is not None
                weight = self.params[self.output_layer.weight_norm.weight.name].as_in_context(self.context)
                scale = self.params[self.output_layer.weight_norm.scale.name].as_in_context(self.context)
                self.output_layer_w = self.output_layer.weight_norm(weight, scale)
            else:
                self.output_layer_w = self.params[self.output_layer.w.name].as_in_context(self.context)
            self.output_layer_b = self.params[self.output_layer.b.name].as_in_context(self.context)

    def _get_encoder_module(self) -> Tuple[mx.mod.BucketingModule, int]:
        """
        Returns a BucketingModule for the encoder. Given a source sequence, it returns
        the initial decoder states of the model.
        The bucket key for this module is the length of the source sequence.

        :return: Tuple of encoder module and default bucket key.
        """

        def sym_gen(source_seq_len: int):
            source = mx.sym.Variable(C.SOURCE_NAME)
            source_length = utils.compute_lengths(source)

            # source embedding
            (source_embed,
             source_embed_length,
             source_embed_seq_len) = self.embedding_source.encode(source, source_length, source_seq_len)

            # encoder
            # source_encoded: (source_encoded_length, batch_size, encoder_depth)
            (source_encoded,
             source_encoded_length,
             source_encoded_seq_len) = self.encoder.encode(source_embed,
                                                           source_embed_length,
                                                           source_embed_seq_len)
            # source_encoded: (batch_size, source_encoded_length, encoder_depth)
            # TODO(fhieber): Consider standardizing encoders to return batch-major data to avoid this line.
            source_encoded = mx.sym.swapaxes(source_encoded, dim1=0, dim2=1)

            # initial decoder states
            decoder_init_states = self.decoder.init_states(source_encoded,
                                                           source_encoded_length,
                                                           source_encoded_seq_len)

            data_names = [C.SOURCE_NAME]
            label_names = []  # type: List[str]
            return mx.sym.Group(decoder_init_states), data_names, label_names

        default_bucket_key = self.max_input_length + (1 if self.alignment_model else 0)
        module = mx.mod.BucketingModule(sym_gen=sym_gen,
                                        default_bucket_key=default_bucket_key ,
                                        context=self.context)
        return module, default_bucket_key

    def _get_decoder_module(self) -> Tuple[mx.mod.BucketingModule, Tuple[int, int]]:
        """
        Returns a BucketingModule for a single decoder step.
        Given previously predicted word and previous decoder states, it returns
        a distribution over the next predicted word and the next decoder states.
        The bucket key for this module is the length of the source sequence
        and the current time-step in the inference procedure (e.g. beam search).
        The latter corresponds to the current length of the target sequences.

        :return: Tuple of decoder module and default bucket key.
        """

        def sym_gen(bucket_key: Tuple[int, int]):
            """
            Returns either softmax output (probs over target vocabulary) or inputs to logit
            computation, controlled by decoder_return_logit_inputs
            """
            source_seq_len, decode_step = bucket_key
            source_embed_seq_len = self.embedding_source.get_encoded_seq_len(source_seq_len)
            source_encoded_seq_len = self.encoder.get_encoded_seq_len(source_embed_seq_len)

            self.decoder.reset()
            target_prev = mx.sym.Variable(C.TARGET_NAME)
            states = self.decoder.state_variables(decode_step)
            state_names = [state.name for state in states]

            # embedding for previous word
            # (batch_size, num_embed)
            target_embed_prev, _, _ = self.embedding_target.encode(data=target_prev, data_length=None, seq_len=1)

            #output embedding
            output_embed_prev = None
            if self.alignment_model and self.embedding_output is not None:
                label_prev = mx.sym.Variable(C.ALIGNMENT_JUMP_LABEL_NAME)
                (output_embed_prev, _, _ ) = self.embedding_output.encode(data=label_prev, data_length=None, seq_len=1)

            alignment = mx.sym.Variable(C.ALIGNMENT_NAME) if self.alignment_based else None
            last_alignment = mx.sym.Variable(C.LAST_ALIGNMENT_NAME) if self.alignment_based else None

            if hasattr(self.decoder, "vis_target_enc_attention_layer"):
                self.decoder.vis_target_enc_attention_layer = self.vis_target_enc_attention_layer

            # decoder
            # target_decoded: (batch_size, decoder_depth)
            (target_decoded,
             attention_probs,
             states) = self.decoder.decode_step(decode_step,
                                                target_embed_prev,
                                                source_encoded_seq_len,
                                                *states,
                                                alignment=alignment,
                                                last_alignment=last_alignment,
                                                output_embed_prev=output_embed_prev)

            if self.decoder_return_logit_inputs:
                # skip output layer in graph
                outputs = mx.sym.identity(target_decoded, name=C.LOGIT_INPUTS_NAME)
            else:
                # logits: (batch_size, target_vocab_size)
                logits = self.output_layer(target_decoded)
                if self.softmax_temperature is not None:
                    logits /= self.softmax_temperature
                outputs = mx.sym.softmax(data=logits, name=C.SOFTMAX_NAME)

            data_names = [C.TARGET_NAME] + state_names +\
                            ([C.LAST_ALIGNMENT_NAME
                                if self.alignment_model
                                    and isinstance(self.config.config_decoder,decoder.RecurrentDecoderConfig)
                                    and self.config.config_decoder.attention_config.last_aligned_context==True
                                else C.ALIGNMENT_NAME]
                             if self.alignment_based else []) + \
                         ([C.ALIGNMENT_JUMP_LABEL_NAME] if self.alignment_model
                                                           and isinstance(self.config.config_decoder,
                                                                          decoder.RecurrentDecoderConfig)
                                                           and self.config.config_decoder.label_num_layers > 0
                          else [] )

            label_names = []  # type: List[str]
            return mx.sym.Group([outputs, attention_probs] + states), data_names, label_names

        # pylint: disable=not-callable
        default_bucket_key = (self.max_input_length, self.get_max_output_length(self.max_input_length))
        module = mx.mod.BucketingModule(sym_gen=sym_gen,
                                        default_bucket_key=default_bucket_key,
                                        context=self.context)
        return module, default_bucket_key

    def _get_encoder_data_shapes(self, bucket_key: int) -> List[mx.io.DataDesc]:
        """
        Returns data shapes of the encoder module.

        :param bucket_key: Maximum input length.
        :return: List of data descriptions.
        """
        return [mx.io.DataDesc(name=C.SOURCE_NAME,
                               shape=(self.batch_size, bucket_key),
                               layout=C.BATCH_MAJOR)]

    def _get_decoder_data_shapes(self, bucket_key: Tuple[int, int]) -> List[mx.io.DataDesc]:
        """
        Returns data shapes of the decoder module.
        Caches results for bucket_keys if called iteratively.

        :param bucket_key: Tuple of (maximum input length, maximum target length).
        :return: List of data descriptions.
        """
        source_max_length, target_max_length = bucket_key
        return self.decoder_data_shapes_cache.setdefault(
            bucket_key,
            [mx.io.DataDesc(name=C.TARGET_NAME, shape=(self.batch_size * self.beam_size,), layout="NT")] +
            self.decoder.state_shapes(self.batch_size * self.beam_size,
                                      target_max_length,
                                      self.encoder.get_encoded_seq_len(source_max_length),
                                      self.encoder.get_num_hidden()) +
            ([mx.io.DataDesc(name=C.LAST_ALIGNMENT_NAME
                                    if self.alignment_model \
                                        and isinstance(self.config.config_decoder, decoder.RecurrentDecoderConfig)
                                        and self.config.config_decoder.attention_config.last_aligned_context==True
                                    else C.ALIGNMENT_NAME,
                            shape=(self.batch_size * self.beam_size,1),
                            layout="NT")] if self.alignment_based else []) +
            ([mx.io.DataDesc(name=C.ALIGNMENT_JUMP_LABEL_NAME,
                            shape=(self.batch_size * self.beam_size, 1),
                            layout="NT")] if self.alignment_model \
                                    and isinstance(self.config.config_decoder, decoder.RecurrentDecoderConfig)
                                    and self.config.config_decoder.label_num_layers > 0 else [])
        )


    def run_encoder(self,
                    source: mx.nd.NDArray,
                    source_max_length: int) -> 'ModelState':
        """
        Runs forward pass of the encoder.
        Encodes source given source length and bucket key.
        Returns encoder representation of the source, source_length, initial hidden state of decoder RNN,
        and initial decoder states tiled to beam size.

        :param source: Integer-coded input tokens. Shape (batch_size, source length).
        :param source_max_length: Bucket key.
        :return: Initial model state.
        """
        batch = mx.io.DataBatch(data=[source],
                                label=None,
                                bucket_key=source_max_length,
                                provide_data=self._get_encoder_data_shapes(source_max_length))

        self.encoder_module.forward(data_batch=batch, is_train=False)
        decoder_states = self.encoder_module.get_outputs()
        # replicate encoder/init module results beam size times
        decoder_states = [mx.nd.repeat(s, repeats=self.beam_size, axis=0) for s in decoder_states]
        return ModelState(decoder_states)

    def run_decoder(self,
                    prev_word: mx.nd.NDArray,
                    bucket_key: Tuple[int, int],
                    model_state: 'ModelState',
                    step: int,
                    prev_alignment: mx.nd.NDArray = None,
                    last_alignment: mx.nd.NDArray = None,
                    previous_jump: mx.nd.NDArray = None,
                    actual_source_length: List[int] = [],
                    use_unaligned: bool = True,
                    skip_alignments: List[bool] = []) -> Tuple[mx.nd.NDArray, mx.nd.NDArray, 'ModelState', mx.nd.NDArray]:
        """
        Runs forward pass of the single-step decoder.

        :return: Decoder stack output (logit inputs or probability distribution), attention scores, updated model state.
        """
        #logger.info("%s" % (locals()))
        #logger.info("offset %d" % align_idx_offset(step))
        #lexical alignment-based model: alignments hypothesized
        #alignment model: previous alignments used
        alignment_begin_idx = -1 if use_unaligned else 0
        alignment_max_length = 1
        new_bucket_key = (bucket_key[0] + (1 if self.alignment_model else 0),bucket_key[1])
        if self.alignment_based and not self.alignment_model:
            # TODO correct usage of max(actual_source_length)
            alignment_end_idx = max(0, min(C.MAX_JUMP, max(actual_source_length) - step) + min(C.MAX_JUMP, step - 1)) + 1
            if use_unaligned:
                alignment_end_idx += 1
            #print("range (%d, %d)"%(alignment_begin_idx, alignment_end_idx))
            #alignment_max_length = 2*C.MAX_JUMP + 2  #extra position for handling unaliged target words
            alignment_max_length = alignment_end_idx
        elif self.alignment_model:
            if use_unaligned:
                alignment_end_idx = 0
            else:
                alignment_end_idx = 1
        else:
            alignment_end_idx = 1



        #alignment_end_idx = max(actual_source_length) if self.alignment_based and not self.alignment_model else 0
        #extra position for handling unaliged target words
        #alignment_max_length = bucket_key[0]+1 if self.alignment_based and not self.alignment_model else 1
        alignment_shape = None
        for e in self._get_decoder_data_shapes(new_bucket_key):
            if e[0] == C.ALIGNMENT_NAME:
                alignment_shape = e[1]
                break

        out_result , attention_probs_result , alignment_result, model_state_result = None, None, None, None
        new_states = [None] * len(model_state.states)
        previous_jump = [previous_jump] if previous_jump is not None else []
        #if self.alignment_based and not self.alignment_model:
        #    print(step, "", alignment_end_idx)

        end = 0
        skipped = 0
        evaluated_positions = 0
        for align_pos in range(alignment_begin_idx,alignment_end_idx):
            align_idx = align_idx_offset(step) + align_pos if align_pos >= 0 else align_pos
            j = align_pos + 1 if use_unaligned else align_pos
            end = j
            #print(step, align_pos, j, align_idx)

            alignment = []
            if self.alignment_based:
                if self.alignment_model:
                    # shift by 1 due to BOS
                    if isinstance(self.config.config_decoder,decoder.RecurrentDecoderConfig) and \
                            self.config.config_decoder.attention_config.last_aligned_context:
                        alignment = [last_alignment + 1]
                    else:
                        alignment = [prev_alignment + 1]
                else:
                    #hypothesize alignment

                    if len(skip_alignments) > align_idx \
                            and skip_alignments[align_idx]\
                            and not np.all(skip_alignments[align_idx_offset(step):alignment_end_idx+align_idx_offset(step)])\
                            and not align_idx == actual_source_length: # always hypothesize sentence end
                        #logger.info("skip alignment point %d" % align_idx)
                        skipped += 1
                        continue

                    alignment = [align_idx*mx.ndarray.ones(ctx=self.context,shape=alignment_shape,dtype='int32')]
                    if alignment_result is None:
                        alignment_result = mx.ndarray.zeros(ctx=self.context, shape=(alignment_max_length, *(alignment[0].shape)), dtype='int32')
                    alignment_result[j,:,:] = alignment[0]
                    #alignment_result.append(copy.deepcopy(alignment))

            evaluated_positions += 1
            batch = mx.io.DataBatch(
                data=[prev_word.as_in_context(self.context)] + model_state.states + alignment + previous_jump,
                label=None,
                bucket_key=new_bucket_key,
                provide_data=self._get_decoder_data_shapes(new_bucket_key))
            self.decoder_module.forward(data_batch=batch, is_train=False)
            out, attention_probs, *new_states = self.decoder_module.get_outputs()
            if out_result is None:
                out_result = mx.ndarray.zeros(ctx=self.context, shape=(alignment_max_length, *(out.shape)),  dtype='float32')
            if attention_probs_result is None:
                attention_probs_result = mx.ndarray.zeros(ctx=self.context,shape=(alignment_max_length,*(attention_probs.shape)),dtype='float32')
            for sent in range(len(actual_source_length)):
                # if batch_size > 1 , additional positions might have been computed and need to be disregarded
                # check if actual alignment point is inside the length
                if align_idx < actual_source_length[sent]:
                    out_result[j,sent*self.beam_size:(sent+1)*self.beam_size,:] = out[sent*self.beam_size:(sent+1)*self.beam_size]
            attention_probs_result[j,:,:] = attention_probs
            #out_result.append(copy.deepcopy(out))
            #attention_probs_result.append(copy.deepcopy(attention_probs))
            if model_state_result is None:
                model_state_result = [mx.ndarray.zeros(ctx=self.context,shape=(alignment_max_length,*(state.shape)),dtype=state.dtype) for state in new_states]
            for state_idx in range(len(new_states)):
                model_state_result[state_idx][j] = new_states[state_idx]
            #model_state_result.append(copy.deepcopy(model_state))
            #model_state_result.append([ copy.deepcopy(e) for e in model_state.states])

        #print("end", end, out_result)
        # logger.info("skip %d out of %d alignment points. %d suggested" % (skipped, alignment_end_idx - alignment_begin_idx, mx.nd.sum(skip_alignments > 0)))
        if not self.alignment_model:
            logger.info("Evaluated positions = %d" % evaluated_positions)

        return out_result, attention_probs_result, ModelState(model_state_result), alignment_result

    @property
    def training_max_seq_len_source(self) -> int:
        """ The maximum sequence length on the source side during training. """
        if self.config.config_data.max_observed_source_seq_len is not None:
            return self.config.config_data.max_observed_source_seq_len
        else:
            return self.config.max_seq_len_source

    @property
    def training_max_seq_len_target(self) -> int:
        """ The maximum sequence length on the target side during training. """
        if self.config.config_data.max_observed_target_seq_len is not None:
            return self.config.config_data.max_observed_target_seq_len
        else:
            return self.config.max_seq_len_target

    @property
    def max_supported_seq_len_source(self) -> Optional[int]:
        """ If not None this is the maximally supported source length during inference (hard constraint). """
        return self.encoder.get_max_seq_len()

    @property
    def max_supported_seq_len_target(self) -> Optional[int]:
        """ If not None this is the maximally supported target length during inference (hard constraint). """
        return self.decoder.get_max_seq_len()

    @property
    def length_ratio_mean(self) -> float:
        return self.config.config_data.length_ratio_mean

    @property
    def length_ratio_std(self) -> float:
        return self.config.config_data.length_ratio_std


def load_models(context: mx.context.Context,
                max_input_len: Optional[int],
                beam_size: int,
                batch_size: int,
                model_folders: List[str],
                checkpoints: Optional[List[int]] = None,
                softmax_temperature: Optional[float] = None,
                max_output_length_num_stds: int = C.DEFAULT_NUM_STD_MAX_OUTPUT_LENGTH,
                decoder_return_logit_inputs: bool = False,
                cache_output_layer_w_b: bool = False,
                vis_target_enc_attention_layer: int = 0) -> Tuple[List[InferenceModel], Dict[str, int], Dict[str, int]]:
    """
    Loads a list of models for inference.

    :param context: MXNet context to bind modules to.
    :param max_input_len: Maximum input length.
    :param beam_size: Beam size.
    :param model_folders: List of model folders to load models from.
    :param checkpoints: List of checkpoints to use for each model in model_folders. Use None to load best checkpoint.
    :param softmax_temperature: Optional parameter to control steepness of softmax distribution.
    :param max_output_length_num_stds: Number of standard deviations to add to mean target-source length ratio
           to compute maximum output length.
    :param decoder_return_logit_inputs: Model decoders return inputs to logit computation instead of softmax over target
                                        vocabulary.  Used when logits/softmax are handled separately.
    :param cache_output_layer_w_b: Models cache weights and biases for logit computation as NumPy arrays (used with
                                   restrict lexicon).
    :return: List of models, source vocabulary, target vocabulary.
    """
    models, source_vocabs, target_vocabs = [], [], []
    if checkpoints is None:
        checkpoints = [None] * len(model_folders)
    for model_folder, checkpoint in zip(model_folders, checkpoints):
        source_vocabs.append(vocab.vocab_from_json_or_pickle(os.path.join(model_folder, C.VOCAB_SRC_NAME)))
        target_vocabs.append(vocab.vocab_from_json_or_pickle(os.path.join(model_folder, C.VOCAB_TRG_NAME)))
        model = InferenceModel(model_folder=model_folder,
                               context=context,
                               beam_size=beam_size,
                               batch_size=batch_size,
                               softmax_temperature=softmax_temperature,
                               checkpoint=checkpoint,
                               decoder_return_logit_inputs=decoder_return_logit_inputs,
                               cache_output_layer_w_b=cache_output_layer_w_b,
                               vis_target_enc_attention_layer=vis_target_enc_attention_layer)
        #batching disabled for alignment-based models for now
        #assert not model.alignment_based or batch_size ==1
        models.append(model)

    utils.check_condition(all(set(vocab.items()) == set(source_vocabs[0].items()) for vocab in source_vocabs),
                          "Source vocabulary ids do not match")
    utils.check_condition(all(set(vocab.items()) == set(target_vocabs[0].items()) for vocab in target_vocabs),
                          "Target vocabulary ids do not match")

    # set a common max_output length for all models.
    max_input_len, get_max_output_length = get_max_input_output_length(models,
                                                                       max_output_length_num_stds,
                                                                       max_input_len)
    for model in models:
        model.initialize(max_input_len, get_max_output_length)

    return models, source_vocabs[0], target_vocabs[0]


def get_max_input_output_length(models: List[InferenceModel], num_stds: int,
                                max_input_len: Optional[int] = None) -> Tuple[int, Callable]:
    """
    Returns a function to compute maximum output length given a fixed number of standard deviations as a
    safety margin, and the current input length.
    Mean and std are taken from the model with the largest values to allow proper ensembling of models
    trained on different data sets.

    :param models: List of models.
    :param num_stds: Number of standard deviations to add as a safety margin. If -1, returned maximum output lengths
                     will always be 2 * input_length.
    :param max_input_len: An optional overwrite of the maximum input length.
    :return: The maximum input length and a function to get the output length given the input length.
    """
    max_mean = max(model.length_ratio_mean for model in models)
    max_std = max(model.length_ratio_std for model in models)

    if num_stds < 0:
        factor = C.TARGET_MAX_LENGTH_FACTOR  # type: float
    else:
        factor = max_mean + (max_std * num_stds)

    supported_max_seq_len_source = min((model.max_supported_seq_len_source for model in models
                                        if model.max_supported_seq_len_source is not None),
                                       default=None)
    supported_max_seq_len_target = min((model.max_supported_seq_len_target for model in models
                                        if model.max_supported_seq_len_target is not None),
                                       default=None)

    training_max_seq_len_source = min(model.training_max_seq_len_source for model in models)

    if max_input_len is None:
        # Make sure that if there is a hard constraint on the maximum source or target length we never exceed this
        # constraint. This is for example the case for learned positional embeddings, which are only defined for the
        # maximum source and target sequence length observed during training.
        if supported_max_seq_len_source is not None and supported_max_seq_len_target is None:
            max_input_len = supported_max_seq_len_source
        elif supported_max_seq_len_source is None and supported_max_seq_len_target is not None:
            if np.ceil(factor * training_max_seq_len_source) > supported_max_seq_len_target:
                max_input_len = int(np.floor(supported_max_seq_len_target / factor))
            else:
                max_input_len = training_max_seq_len_source
        elif supported_max_seq_len_source is not None or supported_max_seq_len_target is not None:
            if np.ceil(factor * supported_max_seq_len_source) > supported_max_seq_len_target:
                max_input_len = int(np.floor(supported_max_seq_len_target / factor))
            else:
                max_input_len = supported_max_seq_len_source
        else:
            # Any source/target length is supported and max_input_len was not manually set, therefore we use the
            # maximum length from training.
            max_input_len = training_max_seq_len_source

    def get_max_output_length(input_length: int):
        return int(np.ceil(factor * input_length))

    return max_input_len, get_max_output_length


Tokens = List[str]
TranslatorInput = NamedTuple('TranslatorInput', [
    ('id', int),
    ('sentence', str),
    ('tokens', Tokens),
    ('reference_tokens', Tokens),
])
"""
Required input for Translator.

:param id: Sentence id.
:param sentence: Input sentence.
:param tokens: List of input tokens.
"""

InputChunk = NamedTuple("InputChunk",
                        [("id", int),
                         ("chunk_id", int),
                         ("tokens", Tokens)])

ReferenceChunk = NamedTuple("ReferenceChunk",
                        [("id", int),
                         ("chunk_id", int),
                         ("tokens", Tokens)])
"""
A chunk of a TranslatorInput.

:param id: Sentence id.
:param chunk_id: The id of the chunk.
:param tokens: List of input tokens.
"""

TranslatorOutput = NamedTuple('TranslatorOutput', [
    ('id', int),
    ('translation', str),
    ('alignment', str),
    ('tokens', List[str]),
    ('attention_matrix', np.ndarray),
    ('score', float),
    ('coverage',np.ndarray)
])
"""
Output structure from Translator.

:param id: Id of input sentence.
:param translation: Translation string without sentence boundary tokens.
:param tokens: List of translated tokens.
:param attention_matrix: Attention matrix. Shape: (target_length, source_length).
:param score: Negative log probability of generated translation.
"""

TokenIds = List[int]
Translation = NamedTuple('Translation', [
    ('target_ids', TokenIds),
    ('attention_matrix', np.ndarray),
    ('score', float),
    ('coverage', np.ndarray),
    ('alignment', np.ndarray),
    ('source',np.ndarray)
])

TranslatedChunk = NamedTuple('TranslatedChunk', [
    ('id', int),
    ('chunk_id', int),
    ('translation', Translation),
])
"""
Translation of a chunk of a sentence.

:param id: Id of the sentence.
:param chunk_id: Id of the chunk.
:param translation: The translation of the input chunk.
"""


class ModelState:
    """
    A ModelState encapsulates information about the decoder states of an InferenceModel.
    """

    def __init__(self, states: List[mx.nd.NDArray]) -> None:
        self.states = states

    def sort_state(self, best_hyp_indices: mx.nd.NDArray, best_hyp_pos_idx_indices: mx.nd.NDArray = None):
        """
        Sorts states according to k-best order from last step in beam search.
        """
        #TODO (Tamer) is there a way to do mulitple indexing in mxnet without resorting to numpy?
        pos_indices =  np.array([0]) if self.states[0].shape[0] == 1 or best_hyp_pos_idx_indices is None \
                                     else   best_hyp_pos_idx_indices.asnumpy()
        for idx,state in enumerate(self.states):
            state_np = state.asnumpy()
            self.states[idx] = mx.nd.array(state_np[pos_indices, best_hyp_indices.asnumpy()], state.context)
        #self.states = [mx.nd.take(ds, best_hyp_indices) for ds in self.states]


class LengthPenalty:
    """
    Calculates the length penalty as:
    (beta + len(Y))**alpha / (beta + 1)**alpha

    See Wu et al. 2016 (note that in the paper beta has a different meaning,
    and a fixed value 5 was used for this parameter)

    :param alpha: The alpha factor for the length penalty (see above).
    :param beta: The beta factor for the length penalty (see above).
    """

    def __init__(self, alpha: float = 1.0, beta: float = 0.0) -> None:
        self.alpha = alpha
        self.beta = beta
        self.denominator = (self.beta + 1.) ** self.alpha

    def __call__(self, lengths: Union[mx.nd.NDArray, int, float]) -> Union[mx.nd.NDArray, float]:
        """
        Calculate the length penalty for the given vector of lengths.

        :param lengths: A scalar or a matrix of sentence lengths of dimensionality (batch_size, 1).
        :return: The length penalty. A scalar or a matrix (batch_size, 1) depending on the input.
        """
        if self.alpha == 0.0:
            if isinstance(lengths, mx.nd.NDArray):
                # no length penalty:
                return mx.nd.ones_like(lengths)
            else:
                return 1.0
        else:
            # note: we avoid unnecessary addition or pow operations
            numerator = self.beta + lengths if self.beta != 0.0 else lengths
            numerator = numerator ** self.alpha if self.alpha != 1.0 else numerator
            return numerator / self.denominator


def _concat_translations(translations: List[Translation], start_id: int, stop_ids: Set[int],
                         length_penalty: LengthPenalty) -> Translation:
    """
    Combine translations through concatenation.

    :param translations: A list of translations (sequence starting with BOS symbol, attention_matrix), score and length.
    :param start_id: The EOS symbol.
    :param stop_ids: The BOS symbols.
    :return: A concatenation if the translations with a score.
    """
    # Concatenation of all target ids without BOS and EOS
    target_ids = [start_id]
    attention_matrices = []
    coverage = []
    alignment = [-1]
    source_ids = []
    offset = 0
    for idx, translation in enumerate(translations):
        assert translation.target_ids[0] == start_id
        source_ids.extend(translation.source[:])
        coverage.extend(translation.coverage[:])
        if idx == 0:
            alignment.extend([translation.alignment[1]])

        if idx == len(translations) - 1:
            target_ids.extend(translation.target_ids[1:])
            attention_matrices.append(translation.attention_matrix[1:, :])
            alignment.extend((offset + translation.alignment[2:len(translation.target_ids[:])]))
        else:
            if translation.target_ids[-1] in stop_ids:
                target_ids.extend(translation.target_ids[1:-1])
                attention_matrices.append(translation.attention_matrix[1:-1, :])
                alignment.extend((offset + translation.alignment[2:len(translation.target_ids[:])]))
            else:
                target_ids.extend(translation.target_ids[1:])
                alignment.extend(offset + translation.alignment[2:])

        offset += len(translation.source)

    # Combine attention matrices:
    attention_shapes = [attention_matrix.shape for attention_matrix in attention_matrices]
    # Adding another row for the empty BOS alignment vector
    bos_align_shape = np.asarray([1, 0])
    attention_matrix_combined = np.zeros(np.sum(np.asarray(attention_shapes), axis=0) + bos_align_shape)

    # We start at position 1 as position 0 is for the BOS, which is kept zero
    pos_t, pos_s = 1, 0
    for attention_matrix, (len_t, len_s) in zip(attention_matrices, attention_shapes):
        attention_matrix_combined[pos_t:pos_t + len_t, pos_s:pos_s + len_s] = attention_matrix
        pos_t += len_t
        pos_s += len_s

    # Unnormalize + sum and renormalize the score:
    score = sum(translation.score * length_penalty(len(translation.target_ids))
                for translation in translations)
    score = score / length_penalty(len(target_ids))
    return Translation(target_ids, attention_matrix_combined, score, coverage, alignment, source_ids)



class Translator:
    """
    Translator uses one or several models to translate input.
    It holds references to vocabularies to takes care of encoding input strings as word ids and conversion
    of target ids into a translation string.

    :param context: MXNet context to bind modules to.
    :param ensemble_mode: Ensemble mode: linear or log_linear combination.
    :param length_penalty: Length penalty instance.
    :param models: List of models.
    :param vocab_source: Source vocabulary.
    :param vocab_target: Target vocabulary.
    :param restrict_lexicon: Top-k lexicon to use for target vocabulary restriction.
    """

    def __init__(self,
                 context: mx.context.Context,
                 ensemble_mode: str,
                 bucket_source_width: int,
                 length_penalty: LengthPenalty,
                 models: List[InferenceModel],
                 vocab_source: Dict[str, int],
                 vocab_target: Dict[str, int],
                 restrict_lexicon: Optional[lexicon.TopKLexicon] = None,
                 lex_weight: float = 1.,
                 align_weight: float = 0.,
                 align_skip_threshold: float = 0.,
                 align_k_best: int = 0,
                 ) -> None:
        self.context = context
        self.length_penalty = length_penalty
        self.vocab_source = vocab_source
        self.vocab_target = vocab_target
        self.vocab_target_inv = vocab.reverse_vocab(self.vocab_target)
        self.vocab_source_inv = vocab.reverse_vocab(self.vocab_source)
        self.restrict_lexicon = restrict_lexicon
        self.start_id = self.vocab_target[C.BOS_SYMBOL]
        self.stop_ids = {self.vocab_target[C.EOS_SYMBOL], C.PAD_ID}  # type: Set[int]
        self.models = models
        self.interpolation_func = self._get_interpolation_func(ensemble_mode)
        self.beam_size = self.models[0].beam_size
        self.batch_size = self.models[0].batch_size
        self.lex_weight = lex_weight
        self.align_weight = align_weight
        self.dictionary = None
        self.dictionary_override_with_max_attention = False
        self.seq_idx = 0  #used with dictionaries, batching not supported
        self.align_skip_threshold = align_skip_threshold
        self.align_k_best = align_k_best
        utils.check_condition(not (self.align_skip_threshold > 0.0 and self.align_k_best > 0),
                              "Can not use threshold and histogram pruning at the same time. "
                              "--align-threshold=%s and --align-beam-size=%s" % (self.align_skip_threshold, self.align_k_best))

        # after models are loaded we ensured that they agree on max_input_length, max_output_length and batch size
        self.max_input_length = self.models[0].max_input_length
        self.max_output_length = self.models[0].get_max_output_length(self.max_input_length)
        if bucket_source_width > 0:
            self.buckets_source = data_io.define_buckets(self.max_input_length, step=bucket_source_width)
        else:
            self.buckets_source = [self.max_input_length]
        self.pad_dist = mx.nd.full((self.batch_size * self.beam_size, len(self.vocab_target)), val=np.inf,
                                   ctx=self.context)

        logger.info("Translator (%d model(s) beam_size=%d ensemble_mode=%s batch_size=%d "
                    "buckets_source=%s)",
                    len(self.models),
                    self.beam_size,
                    "None" if len(self.models) == 1 else ensemble_mode,
                    self.batch_size,
                    self.buckets_source)

    @staticmethod
    def _get_interpolation_func(ensemble_mode):
        if ensemble_mode == 'linear':
            return Translator._linear_interpolation
        elif ensemble_mode == 'log_linear':
            return Translator._log_linear_interpolation
        else:
            raise ValueError("unknown interpolation type")

    @staticmethod
    def _linear_interpolation(predictions):
        # pylint: disable=invalid-unary-operand-type
        return -mx.nd.log(utils.average_arrays(predictions))

    @staticmethod
    def _log_linear_interpolation(predictions):
        """
        Returns averaged and re-normalized log probabilities
        """
        log_probs = utils.average_arrays([mx.nd.log(p) for p in predictions])
        # pylint: disable=invalid-unary-operand-type
        return -mx.nd.log(mx.nd.softmax(log_probs))

    @staticmethod
    def make_input(sentence_id: int, sentence: str, reference: str) -> TranslatorInput:
        """
        Returns TranslatorInput from input_string

        :param sentence_id: Input sentence id.
        :param sentence: Input sentence.
        :param sentence: Reference (target) sentence.
        :return: Input for translate method.
        """
        tokens = list(data_io.get_tokens(sentence))
        reference_tokens = list(data_io.get_tokens(reference)) if reference else []
        return TranslatorInput(id=sentence_id, sentence=sentence.rstrip(), tokens=tokens,
                               reference_tokens=reference_tokens)

    def translate(self, trans_inputs: List[TranslatorInput]) -> List[TranslatorOutput]:
        """
        Batch-translates a list of TranslatorInputs, returns a list of TranslatorOutputs.
        Splits oversized sentences to sentence chunks of size less than max_input_length.

        :param trans_inputs: List of TranslatorInputs as returned by make_input().
        :return: List of translation results.
        """
        translated_chunks = []

        # split into chunks
        input_chunks = [] # type: List[InputChunk]
        reference_chunks = []  # type: List[ReferenceChunk]
        for input_idx, trans_input in enumerate(trans_inputs):

            if len(trans_input.tokens) > 0 and trans_input.reference_tokens:
                if len(trans_input.reference_tokens) - len(trans_input.tokens) >= C.MAX_JUMP:
                    logger.warning(
                        "Reference %d has length (%d) that cant be aligned with input length (%d). "
                        "Removing sentence from corpus",
                        trans_input.id, len(trans_input.reference_tokens), len(trans_input.tokens))
                    continue

            if len(trans_input.tokens) == 0:
                empty_translation = Translation(target_ids=[],
                                                attention_matrix=np.asarray([[0]]),
                                                score=-np.inf,
                                                coverage=np.asarray([]),
                                                source=[],
                                                alignment=np.asarray([-1]))
                translated_chunks.append(TranslatedChunk(id=input_idx,
                                                         chunk_id=0,
                                                         translation=empty_translation))
            elif len(trans_input.tokens) >= self.max_input_length:
                logger.debug(
                    "Input %d has length (%d) that exceeds max input length (%d). Splitting into chunks of size %d.",
                    trans_input.id, len(trans_input.tokens), self.buckets_source[-1], self.max_input_length)
                #
                # split into chunks of size max_input_length - 1 to account for additional EOS token
                # TODO (gabriel) verify
                #
                token_chunks = utils.chunks(trans_input.tokens, self.max_input_length - 1)
                input_chunks.extend(InputChunk(input_idx, chunk_id, chunk)
                                    for chunk_id, chunk in enumerate(token_chunks))
                if trans_input.reference_tokens:
                    reference_chunks.append(ReferenceChunk(input_idx, 0, trans_input.reference_tokens))
            else:
                input_chunks.append(InputChunk(input_idx, 0, trans_input.tokens))
                if trans_input.reference_tokens:
                    reference_chunks.append(ReferenceChunk(input_idx, 0, trans_input.reference_tokens))

        if len(input_chunks) == 0:
            logger.warning("no sentences left for translation")
            return []

        # Sort longest to shortest (to rather fill batches of shorter than longer sequences)
        input_chunks,reference_chunks  = (list(t) for t in zip(*sorted(itertools.zip_longest(input_chunks,reference_chunks),
                                                key=lambda args : len(args[0].tokens),
                                                reverse=True)))
        # translate in batch-sized blocks over input chunks

        for batch_id, (chunks, ref_chunks) in enumerate(itertools.zip_longest(utils.grouper(input_chunks, self.batch_size),
                                                                utils.grouper(reference_chunks, self.batch_size)
                                                                    if reference_chunks is not None else [None])):
            batch = [chunk.tokens for chunk in chunks]
            reference_batch = [chunk.tokens for chunk in ref_chunks] if len(ref_chunks)>0 \
                                                                        and ref_chunks[0] is not None else []
            logger.debug("Translating batch %d", batch_id)
            # underfilled batch will be filled to a full batch size with copies of the 1st input
            rest = self.batch_size - len(batch)
            if rest > 0:
                logger.debug("Extending the last batch to the full batch size (%d)", self.batch_size)
                batch = batch + [batch[0]] * rest
                if len(ref_chunks) > 0 and ref_chunks[0] is not None:
                    reference_batch = reference_batch + [reference_batch[0]] * rest
            batch_translations = self.translate_nd(*self._get_inference_input(batch,reference_batch),batch)

            self.seq_idx += 1
            # truncate to remove filler translations
            if rest > 0:
                batch_translations = batch_translations[:-rest]

            for chunk, translation in zip(chunks, batch_translations):
                translated_chunks.append(TranslatedChunk(chunk.id, chunk.chunk_id, translation))
        # Sort by input idx and then chunk id
        translated_chunks = sorted(translated_chunks)

        # Concatenate results
        results = []
        chunks_by_input_idx = itertools.groupby(translated_chunks, key=lambda translation: translation.id)
        for trans_input, (input_idx, chunks) in zip(trans_inputs, chunks_by_input_idx):
            chunks = list(chunks)
            if len(chunks) == 1:
                translation = chunks[0].translation
            else:
                translations_to_concat = [translated_chunk.translation for translated_chunk in chunks]
                translation = self._concat_translations(translations_to_concat)

            results.append(self._make_result(trans_input, translation))

        return results

    def _get_inference_input(self, sequences: List[List[str]], reference_sequences: List[List[str]] ) -> Tuple[mx.nd.NDArray, int]:
        """
        Returns NDArray of source ids (shape=(batch_size, bucket_key)) and corresponding bucket_key.

        :param sequences: List of lists of input tokens.
        :param sequences: List of lists of reference tokens.
        :return NDArray of source ids, bucket key, source lengths, and reference ids
        """
        #+1 for EOS
        bucket_key = data_io.get_bucket(max(len(tokens)+1 for tokens in sequences), self.buckets_source)

        utils.check_condition(C.PAD_ID == 0, "pad id should be 0")
        source = mx.nd.zeros((len(sequences), bucket_key))
        # max reference length is longest reference in batch + 1 for EOS
        max_reference_length = max([len(x) for x in reference_sequences]) + 1 if reference_sequences else 0
        reference = mx.nd.zeros((len(reference_sequences), max_reference_length)) if reference_sequences else []
        source_length = []
        for j, (tokens, reference_tokens) in enumerate(itertools.zip_longest(sequences,reference_sequences)):
            ids = data_io.tokens2ids(tokens, self.vocab_source, has_categ_content=True)
            reference_ids = data_io.tokens2ids(reference_tokens,
                                     self.vocab_target, has_categ_content=True) if reference_tokens else []
            for i, wid in enumerate(ids):
                source[j, i] = wid
            source[j,len(tokens)] = self.vocab_source[C.EOS_SYMBOL]
            #source_length needed for alignment-based models, where batch_size=len(sequences)=1
            source_length.append(len(tokens) + 1) # +1 for EOS

            for i, wid in enumerate(reference_ids):
                reference[j, i] = wid
            if reference_sequences:
                reference[j,len(reference_tokens)] = self.vocab_target[C.EOS_SYMBOL]

        return source, bucket_key, source_length, reference

    def _make_result(self,
                     trans_input: TranslatorInput,
                     translation: Translation) -> TranslatorOutput:
        """
        Returns a translator result from generated target-side word ids, attention matrix, and score.
        Strips stop ids from translation string.

        :param trans_input: Translator input.
        :param translation: The translation + attention and score.
        :return: TranslatorOutput.
        """
        # remove special sentence start symbol (<s>) from the output:
        target_ids = translation.target_ids[1:]
        attention_matrix = translation.attention_matrix[1:, :]

        target_tokens = [self.vocab_target_inv[target_id] for target_id in target_ids]

        if np.max(translation.alignment) > -1:
            target_tokens = [token + '_' + translation.source[translation.alignment[i+1]]
                             if (translation.alignment[i+1]<len(translation.source) and
                                 (token == C.UNK_SYMBOL or token == C.NUM_SYMBOL
                                  or token == C.NUM_SYMBOL_2)) else token
                             for i, token in enumerate(target_tokens[:-1])] + [target_tokens[-1]]
        else:
            target_tokens = [token + '_' + translation.source[np.argmax(translation.attention_matrix[i+1])]
                                if (token == C.UNK_SYMBOL or token == C.NUM_SYMBOL
                                    or token == C.NUM_SYMBOL_2) and \
                                    np.argmax(translation.attention_matrix[i + 1]) < len(translation.source) else token
                             for i,token in enumerate(target_tokens) ]
        target_string = C.TOKEN_SEPARATOR.join(
            target_token for target_id, target_token in zip(target_ids, target_tokens) if
            target_id not in self.stop_ids)
        attention_matrix = attention_matrix[:, :len(trans_input.tokens)]
        coverage = translation.coverage[:]

        return TranslatorOutput(id=trans_input.id,
                                translation=target_string,
                                alignment=translation.alignment,
                                tokens=target_tokens,
                                attention_matrix=attention_matrix,
                                score=translation.score,
                                coverage=coverage)

    def _concat_translations(self, translations: List[Translation]) -> Translation:
        """
        Combine translations through concatenation.

        :param translations: A list of translations (sequence, attention_matrix), score and length.
        :return: A concatenation if the translations with a score.
        """
        return _concat_translations(translations, self.start_id, self.stop_ids, self.length_penalty)

    def translate_nd(self,
                     source: mx.nd.NDArray,
                     source_length: int,
                     actual_source_length: List[int],
                     reference: mx.nd.NDArray,
                     original_source: List[List[str]]) -> List[Translation]:
        """
        Translates source of source_length, given a bucket_key.

        :param source: Source ids. Shape: (batch_size, bucket_key).
        :param source_length: Bucket key.
        :param actual_source_length: source_length_without padding
                :param reference: Reference ids. Shape: (batch_size, max_output_length).

        :param original_source: original source words before vocabulary mappying (batch_size,)

        :return: Sequence of translations.
        """
        return self._get_best_from_beam(*self._beam_search(source, source_length, actual_source_length,reference),original_source)

    def _encode(self, sources: mx.nd.NDArray, source_length: int) -> List[ModelState]:
        """
        Returns a ModelState for each model representing the state of the model after encoding the source.

        :param sources: Source ids. Shape: (batch_size, bucket_key).
        :param source_length: Bucket key.
        :return: List of ModelStates.
        """
        #add bos and remove last element to keep the length
        #bos_sources = mx.ndarray.concat(mx.ndarray.array([[self.vocab_source[C.BOS_SYMBOL]]] *self.batch_size,
        #                                                 ctx=sources.context)
        #                                , sources[:,:sources.shape[1]-1], dim=1)
        bos_sources = mx.ndarray.concat(mx.ndarray.array([[self.vocab_source[C.BOS_SYMBOL]]] * self.batch_size,
                                                         ctx=sources.context)
                                        , sources[:, :sources.shape[1]], dim=1)
        return [model.run_encoder( bos_sources
                                           if model.alignment_model
                                           else sources,
                                   source_length + (1 if model.alignment_model else 0)) for model in self.models]

    @staticmethod
    def _relative_jump_to_abs_alignment(last_alignment, alignments):
        return (alignments - (C.NUM_ALIGNMENT_JUMPS -1)/2 + last_alignment).astype('int32')

    def _decode_step(self,
                     sequences: mx.nd.NDArray,
                     step: int,
                     source_length: int,
                     actual_soruce_length: int,
                     max_output_length: int,
                     states: List[ModelState],
                     models_output_layer_w: List[mx.nd.NDArray],
                     models_output_layer_b: List[mx.nd.NDArray],
                     prev_alignment: mx.nd.NDArray,
                     coverage_vector: mx.nd.NDArray,
                     last_alignment: mx.nd.NDArray,
                     previous_jump: mx.nd.NDArray) \
            -> Tuple[mx.nd.NDArray, mx.nd.NDArray, List[ModelState] ]:
        """
        Returns decoder predictions (combined from all models), attention scores, and updated states.

        :param sequences: Sequences of current hypotheses. Shape: (batch_size * beam_size, max_output_length).
        :param step: Beam search iteration.
        :param source_length: Length of the input sequence.
        :param actual_soruce_length: actual source length without padding
        :param max_output_length: Maximum output length.
        :param states: List of model states.
        :param models_output_layer_w: Custom model weights for logit computation (empty for none).
        :param models_output_layer_b: Custom model biases for logit computation (empty for none).
        :param prev_alignment: last aligned source positions
        :param coverage_vector (batch* beam_size, source_length) coverage vector for each beam entry
        :param last_alignment: (batch* beam_size,1) last aligned source positions
        :param previous_jump: (batch* beam_size,1) source jump
        :return: (probs, attention scores, list of model states)
        """
        bucket_key = (source_length, step)
        prev_word = sequences[:, step - 1]


        model_probs, model_attention_probs, model_states = [], [], [None]*len(self.models)

        # alignment models
        has_align_model = False
        align_model_probs, align_model_states = [], []
        num_align_models = 0
        for model_idx, (model, state) in enumerate(itertools.zip_longest(self.models, states)):
            # alignment models evaluated elsewhere
            if not model.alignment_model:
                continue
            num_align_models += 1
            has_align_model = True
            probs, _, state, _ = model.run_decoder(prev_word=prev_word,
                                                   bucket_key=bucket_key,
                                                   model_state=state,
                                                   prev_alignment=prev_alignment,
                                                   step=step,
                                                   last_alignment=last_alignment,
                                                   previous_jump=previous_jump,
                                                   actual_source_length=actual_soruce_length,
                                                   use_unaligned=self.use_unaligned)
            align_model_probs.append(probs)
            model_states[model_idx] = state

        skip_alignments = self.calculate_skip_alignment_list(actual_soruce_length, align_model_probs, bucket_key,
                                                             last_alignment, num_align_models, step)
        # We use zip_longest here since we'll have empty lists when not using restrict_lexicon
        #lexical models
        for model_idx, (model, out_w, out_b, state) in enumerate(itertools.zip_longest(
                self.models, models_output_layer_w, models_output_layer_b, states)):
            #alignment models evaluated later
            if model.alignment_model:
                continue
            decoder_outputs, attention_probs, state, new_alignment = model.run_decoder(prev_word, bucket_key,
                                                                                       state,
                                                                                       step=step,
                                                                                       actual_source_length=actual_soruce_length,
                                                                                       use_unaligned=self.use_unaligned,
                                                                                       skip_alignments=skip_alignments)
            # Compute logits and softmax with restricted vocabulary
            if self.restrict_lexicon:
                logits = model.output_layer(decoder_outputs, out_w, out_b)
                probs = mx.nd.softmax(logits)
            else:
                # Otherwise decoder outputs are already target vocab probs
                probs = decoder_outputs
            model_probs.append(probs)
            model_attention_probs.append(attention_probs)
            model_states[model_idx] = state

        neg_logprobs , attention_probs = self._combine_predictions_per_position(model_probs,model_attention_probs)

        if has_align_model:
            align_neg_logprobs, _ = self._combine_predictions_per_position(align_model_probs) # Alignment mo
            neg_logprobs = self._combine_lex_align_scores(align_neg_logprobs, neg_logprobs,
                                                          prev_alignment, new_alignment, coverage_vector,
                                                          actual_soruce_length, last_alignment)
        return neg_logprobs, attention_probs, model_states

    def calculate_skip_alignment_list(self, actual_source_length, align_model_probs, bucket_key, last_alignment,
                                      num_align_models, step):
        """
        Calculate list of alignment points to prune
        :param actual_source_length:
        :param align_model_probs:
        :param bucket_key:
        :param last_alignment:
        :param num_align_models:
        :param step:
        :return:
        """
        skip_alignments = []
        start = mx.nd.clip((C.NUM_ALIGNMENT_JUMPS - 1) / 2 - last_alignment, 0, C.NUM_ALIGNMENT_JUMPS).reshape(
            (-1,))
        end = mx.nd.clip(start + bucket_key[0], 0, C.NUM_ALIGNMENT_JUMPS).reshape((-1,))

        if self.align_skip_threshold > 0:
            skip_alignments = self._alignment_threshold_pruning(self.align_skip_threshold, align_model_probs, bucket_key,
                                                                num_align_models, start, end)
        elif self.align_k_best > 0:
            skip_alignments = self._alignment_histogram_pruning(self.align_k_best, align_model_probs, bucket_key,
                                                                num_align_models, start, end)

        if len(skip_alignments) > 0:
            alignment_end_idx = max(0, min(C.MAX_JUMP, max(actual_source_length) - step) + min(C.MAX_JUMP, step - 1)) + 1
            if np.all(skip_alignments[align_idx_offset(step):alignment_end_idx + align_idx_offset(step)]):
                num_skipped_alignments = 0
                skipped_alignments_string = "all"
            else:
                skipped_alignments_string = ", ".join([str(i) for i, x in enumerate(skip_alignments) if x])
                num_skipped_alignments = np.sum(skip_alignments)
        else:
            num_skipped_alignments = 0
            skipped_alignments_string = ""

        logger.info("num skipped alignments %d [%s]" % (num_skipped_alignments, skipped_alignments_string))

        return skip_alignments

    def _alignment_histogram_pruning(self, align_beam_size, align_model_probs, bucket_key,
                                     num_align_models, start, end):
        """
        calculate list of alignment points to prune by keeping the top-k alingment points per hypothesis
        :param align_model_probs:
        :param bucket_key:
        :param num_align_models:
        :return:
        """
        utils.check_condition(num_align_models == 1, "Skip alignments only implemented for one alignment model")
        skip_alignments = np.array([True] * bucket_key[0])
        np_align_model_probs = align_model_probs[0].asnumpy()
        for sent in range(self.batch_size * self.beam_size):
            source_sel = slice(start[sent].asscalar(), end[sent].asscalar())
            rows = slice(sent, (sent + 1))
            sliced_scores = np_align_model_probs[:, rows, source_sel]  # .reshape(shape=(1, -1))
            if (source_sel.stop - source_sel.start) > align_beam_size:
                # returns: best_hyp_indices_, best_hyp_pos_indices , best_word_indices
                (_, _, best_word_indices), _ = utils.smallest_k( -1 * sliced_scores, align_beam_size,  False)
                for k in best_word_indices:
                    if 0 <= k < bucket_key[0]:
                        skip_alignments[k] = False
            else:
                for k in range(source_sel.stop - source_sel.start):
                    skip_alignments[k] = False

        return skip_alignments

    def _alignment_threshold_pruning(self, align_skip_threshold, align_model_probs, bucket_key,
                                     num_align_models, start, end):
        """
        calculating list of alignment points to prune which do not reach a threshold
        :param align_model_probs:
        :param bucket_key:
        :param last_alignment:
        :param num_align_models:
        :param step:
        :return:
        """

        utils.check_condition(num_align_models == 1, "Skip alignments only implemented for one alignment model")
        skip_jumps = mx.nd.zeros((self.batch_size * self.beam_size, bucket_key[0]))

        for idx in range(self.batch_size * self.beam_size):
            source_sel = slice(start[idx].asscalar(), end[idx].asscalar())
            target_sel = slice(0, source_sel.stop - source_sel.start)
            skip_jumps[idx, target_sel] = align_model_probs[0][0, idx, source_sel]

        skip_alignments = np.all((skip_jumps < align_skip_threshold).asnumpy(), axis=0)

        return skip_alignments

    def _combine_lex_align_scores(self,
                                  align_neg_logprobs: mx.nd.NDArray,
                                  lex_neg_logprobs: mx.nd.NDArray,
                                  prev_alignment: mx.nd.NDArray,
                                  new_alignment: mx.nd.NDArray,
                                  coverage_vector: mx.ndarray.NDArray,
                                  actual_soruce_length: int,
                                  last_alignment: mx.ndarray.NDArray) ->  mx.nd.NDArray:


        """
        Returns combined lexical and alignment negative log scores

        :param align_neg_logprobs:  Shape(source_length, beam_size, C.NUM_ALIGNMENT_JUMPS).
        :param lex_neg_logprobs: List of Shape(1, beam_size, target_vocab_size).
        :param prev_alignment: Shape(beam_size,1)
        :param new_alignment: Shape(source_length, beam_size, source_length)
        :param coverage_vector (batch* beam_size, source_length) coverage vector for each beam entry
        :param actual_soruce_length: actual source length without padding
        :param last_alignment: (batch* beam_size,1) last aligned source positions
        :return: Combined weighted negative log probabilities
        """
        combined_result = lex_neg_logprobs
        alignment_jump_idx = None
        for j in range(new_alignment.shape[0]):
            disallowed_alignments = self._invalid_alignments(prev_alignment,
                                                            new_alignment[j][0],
                                                            coverage_vector)
            alignment_jump_idx =  C.UNALIGNED_JUMP_LABEL * \
                                        mx.ndarray.ones_like(data=last_alignment, ctx=self.context, dtype='int32') \
                                        if new_alignment[j][0] == C.UNALIGNED_SOURCE_INDEX and self.use_unaligned \
                                                else   (C.NUM_ALIGNMENT_JUMPS-1)/2 + new_alignment[j][0] - last_alignment
            #jump_scores = mx.ndarray.batch_take(align_neg_logprobs[0],alignment_jump_idx)
            jump_scores = mx.ndarray.pick(align_neg_logprobs[0], alignment_jump_idx, keepdims=True)

            #combined_result[j] = self.lex_weight * lex_neg_logprobs[j] + self.align_weight * jump_scores
            combined_result[j] = mx.nd.where(mx.nd.split(disallowed_alignments,num_outputs=1,squeeze_axis=1),
                                             mx.nd.ones(shape=lex_neg_logprobs[j].shape,ctx=self.context)*np.inf,
                                             self.lex_weight * lex_neg_logprobs[j] + self.align_weight * jump_scores)
            #enforce sentence-end to sentence-end alignment
            for sent in range(len(actual_soruce_length)):
                if new_alignment[j][0] != actual_soruce_length[sent] -1 and \
                        new_alignment[j][0] != C.UNALIGNED_SOURCE_INDEX:
                    combined_result[j,sent*self.beam_size:(sent+1)*self.beam_size,self.vocab_target[C.EOS_SYMBOL]] = np.inf

        return combined_result

    def _invalid_alignments(self,
                            prev_alignment: mx.nd.NDArray,
                            new_alignment: mx.nd.NDArray,
                            coverage_vector: mx.nd.NDArray):
        """
        Returns List of invalid alignments that violate max jump and coverage constraints

        :param prev_alignment: Shape(beam_size,1)
        :param new_alignment: Shape(1,)
        :param coverage_vector (batch* beam_size, source_length) coverage vector for each beam entry
        :return: List of invalid alignment indices within the beam
        """

        #unaligned positions produce no violations
        if new_alignment == C.UNALIGNED_SOURCE_INDEX and self.use_unaligned:
            return mx.nd.zeros(ctx=self.context,shape=(self.beam_size*self.batch_size,1))

        max_jump = C.MAX_JUMP
        jump = new_alignment - prev_alignment
        #coverage_violation = coverage_vector + mx.ndarray.one_hot(new_alignment*mx.ndarray.ones(ctx=self.context,
        #                                                                                        shape=(coverage_vector.shape[0])
        #                                                                                        ,dtype='int32'),dtype='int32',
        #                                                          depth=10)
        coverage_slice = mx.ndarray.pick(coverage_vector, mx.ndarray.ones(shape=(self.beam_size*self.batch_size,1), ctx=self.context,
                                                         dtype='int32') * new_alignment,
                                         keepdims=True)
        coverage_violation = coverage_slice + 1> C.MAX_COVERAGE
        ret = mx.nd.where(coverage_violation > 0,
                          mx.nd.ones(ctx=self.context,shape=(self.beam_size*self.batch_size,1)),
                          mx.nd.zeros(ctx=self.context,shape=(self.beam_size*self.batch_size,1)))
        return ret

    def _combine_predictions_per_position(self,
                             probs: List[List[mx.nd.NDArray]],
                             attention_probs: List[List[mx.nd.NDArray]] = None) -> Tuple[mx.nd.NDArray, mx.nd.NDArray]:
        """
        Returns combined position-dependent predictions of models as negative log probabilities and averaged attention prob scores.

        :param probs: Model List of Source Position List of Shape(beam_size, target_vocab_size).
        :param attention_probs: Model List of Position List of Shape(beam_size, bucket_key).
        :return: Model-combined per-position negative log probabilities, averaged attention scores.
        """
        combined_neg_logprobs, combined_attention_probs = None, None
        for j in range(probs[0].shape[0]):
            model_probs_j = [probs[m][j] for m in range(len(probs))]
            model_attention_probs_j = None
            if attention_probs is not None:
                model_attention_probs_j = [attention_probs[m][j] for m in range(len(attention_probs))]
            combined_neg_logprobs_j, combined_attention_probs_j = self._combine_predictions(model_probs_j,
                                                                                                    model_attention_probs_j)
            if combined_neg_logprobs is None:
                combined_neg_logprobs = mx.ndarray.zeros(ctx=self.context,shape=(probs[0].shape[0],combined_neg_logprobs_j.shape[0],
                                                                               combined_neg_logprobs_j.shape[1]),dtype='float32')
            combined_neg_logprobs[j, :, :] = combined_neg_logprobs_j
            if combined_attention_probs_j is not None:
                if combined_attention_probs is None:
                    combined_attention_probs = mx.ndarray.zeros(ctx=self.context,shape=(probs[0].shape[0],combined_attention_probs_j.shape[0],
                                                                                        combined_attention_probs_j.shape[1]),dtype='float32')
                combined_attention_probs[j,:,:] = combined_attention_probs_j

        return combined_neg_logprobs, combined_attention_probs

    def _combine_predictions(self,
                             probs: List[mx.nd.NDArray],
                             attention_probs: List[mx.nd.NDArray] = None) -> Tuple[mx.nd.NDArray, mx.nd.NDArray]:
        """
        Returns combined predictions of models as negative log probabilities and averaged attention prob scores.

        :param probs: List of Shape(beam_size, target_vocab_size).
        :param attention_probs: List of Shape(beam_size, bucket_key).
        :return: Combined negative log probabilities, averaged attention scores.
        """
        # average attention prob scores. TODO: is there a smarter way to do this?
        attention_prob_score = None
        if attention_probs is not None:
            attention_prob_score = utils.average_arrays(attention_probs)

        # combine model predictions and convert to neg log probs
        if len(self.models) == 1:
            neg_logprobs = -mx.nd.log(probs[0])  # pylint: disable=invalid-unary-operand-type
        else:
            neg_logprobs = self.interpolation_func(probs)
        return neg_logprobs, attention_prob_score

    def _override_scores_with_dictionary(self,scores,attention_scores,source,t,alignment_based):
        if alignment_based:
            if self.dictionary_override_with_max_attention:
                max_attention = mx.ndarray.argmax(attention_scores[:scores.shape[0]], axis=2)
                max_attention_cpu = max_attention.copyto(source.context)
                #new_source = mx.nd.expand_dims(source, axis=1).broadcast_to(
                #    (max_attention_cpu.shape[0], scores.shape[1], source.shape[1]))
                #(batch_size * num_src_hyp_pos, source_len)
                #new_source = mx.nd.reshape(new_source,shape=(-3,0))
                #max_attention_source_words = mx.nd.batch_take(
                #    new_source,
                #    max_attention_cpu.astype(dtype="int32")).asnumpy()
                for beam_idx in range (0,max_attention_cpu.shape[0]):
                    for idx,src_pos in enumerate(max_attention_cpu[beam_idx]):
                        source_word = mx.nd.take(source[0],src_pos.astype(dtype="int32"))
                        #src_pos = src_pos.astype(dtype="int32").asscalar() -align_idx_offset(t) +\
                        #          (1 if self.use_unaligned else 0)
                        source_word_str = self.vocab_source_inv[int(source_word.asscalar())]
                        if source_word_str in self.dictionary[self.seq_idx]:
                            target_word_str = self.dictionary[self.seq_idx][source_word_str]
                            if target_word_str in self.vocab_target:
                                target_word = self.vocab_target[target_word_str]
                                target_word_score = scores[beam_idx, idx, target_word]
                                scores[beam_idx, idx, :] = np.inf
                                scores[beam_idx, idx, target_word] = target_word_score
            else:
                for j in range(0, scores.shape[1]):
                    src_pos = mx.nd.array([j + align_idx_offset(t) - (1 if self.use_unaligned else 0)],dtype="int32")
                    source_word = mx.nd.pick(source, src_pos).asnumpy()
                    source_word_str = self.vocab_source_inv[int(source_word)]
                    if self.seq_idx in self.dictionary and source_word_str in self.dictionary[self.seq_idx]:
                        target_word_str = self.dictionary[self.seq_idx][source_word_str]
                        if target_word_str in self.vocab_target:
                            target_word = self.vocab_target[target_word_str]
                            target_word_scores = scores[:, j, target_word]
                            scores[:, j, :] = np.inf
                            scores[:, j, target_word] = target_word_scores

        else:
            max_attention = mx.ndarray.argmax(attention_scores[:scores.shape[0]], axis=2)
            max_attention_cpu = max_attention.copyto(source.context)
            max_attention_source_words = mx.nd.pick(
                source.broadcast_to((max_attention_cpu.shape[0], source.shape[1])),
                max_attention_cpu.astype(dtype="int32")).asnumpy()
            for beam_idx, word in enumerate(max_attention_source_words):
                source_word_str = self.vocab_source_inv[int(word)]
                if self.seq_idx in self.dictionary and source_word_str in self.dictionary[self.seq_idx]:
                    target_word_str = self.dictionary[self.seq_idx][source_word_str]
                    if target_word_str in self.vocab_target:
                        target_word = self.vocab_target[target_word_str]
                        target_word_score = scores[beam_idx, 0, target_word]
                        scores[beam_idx, 0, :] = np.inf
                        scores[beam_idx, 0, target_word] = target_word_score

    def _beam_search(self,
                     source: mx.nd.NDArray,
                     source_length: int,
                     actual_source_length: List[int],
                     reference: mx.nd.NDArray) -> Tuple[mx.nd.NDArray, mx.nd.NDArray, mx.nd.NDArray, mx.nd.NDArray, \
                                                         mx.nd.NDArray, mx.nd.NDArray]:
        """
        Translates multiple sentences using beam search.

        :param source: Source ids. Shape: (batch_size, bucket_key).
        :param source_length: Max source length.
        :param actual_source_length: Source length without padding
        :param reference: Reference ids. Shape: (batch_size, max_output_length).
        :return List of lists of word ids, list of attentions, array of accumulated length-normalized
                negative log-probs, lengths, coverage vector, alignments
        """
        # Length of encoded sequence (may differ from initial input length)
        encoded_source_length = self.models[0].encoder.get_encoded_seq_len(source_length)
        utils.check_condition(all(encoded_source_length ==
                                  model.encoder.get_encoded_seq_len(source_length) for model in self.models),
                              "Models must agree on encoded sequence length")
        # Maximum output length
        max_output_length = self.models[0].get_max_output_length(source_length) \
            if reference is None or len(reference) == 0 else reference.shape[1]+1

        # General data structure: each row has batch_size * beam blocks for the 1st sentence, with a full beam,
        # then the next block for the 2nd sentence and so on

        # sequences: (batch_size * beam_size, output_length), pre-filled with <s> symbols on index 0
        sequences = mx.nd.full((self.batch_size * self.beam_size, max_output_length), val=C.PAD_ID, ctx=self.context,
                               dtype='int32')
        sequences[:, 0] = self.start_id

        lengths = mx.nd.ones((self.batch_size * self.beam_size, 1), ctx=self.context)
        finished = mx.nd.zeros((self.batch_size * self.beam_size,), ctx=self.context, dtype='int32')

        # attentions: (batch_size * beam_size, output_length, encoded_source_length)
        attentions = mx.nd.zeros((self.batch_size * self.beam_size, max_output_length, encoded_source_length),
                                 ctx=self.context)

        # best_hyp_indices: row indices of smallest scores (ascending).
        best_hyp_indices = mx.nd.zeros((self.batch_size * self.beam_size,), ctx=self.context, dtype='int32')
        # best_hyp_pos_idx_indices: related to alignment-based NMT: source position indices of smallest scores (ascending).
        best_hyp_pos_idx_indices = mx.nd.zeros((self.batch_size * self.beam_size,), ctx=self.context, dtype='int32')
        # best_hyp_pos_indices: related to alignment-based NMT: source
        # alignment possible including unaligned position indices as defined in constants.py
        best_hyp_pos_indices = mx.nd.zeros((self.batch_size * self.beam_size,), ctx=self.context, dtype='int32')
        # best_word_indices: column indices of smallest scores (ascending).
        best_word_indices = mx.nd.zeros((self.batch_size * self.beam_size,), ctx=self.context, dtype='int32')
        # scores_accumulated: chosen smallest scores in scores (ascending).
        scores_accumulated = mx.nd.zeros((self.batch_size * self.beam_size, 1, 1), ctx=self.context)
        # coverage vectors
        coverage_vector = mx.nd.zeros((self.batch_size * self.beam_size,source_length), ctx=self.context, dtype='int32')

        # best_hyp_indices_np = np.empty((self.batch_size * self.beam_size,), dtype='int32')
        best_hyp_indices_mx = mx.nd.empty((self.batch_size * self.beam_size,), dtype='int32')
        # best_hyp_pos_indices_np = np.empty((self.batch_size * self.beam_size,), dtype='int32')
        best_hyp_pos_indices_mx = mx.nd.empty((self.batch_size * self.beam_size,), dtype='int32')
        # best_word_indices_np = np.empty((self.batch_size * self.beam_size,), dtype='int32')
        best_word_indices_mx = mx.nd.empty((self.batch_size * self.beam_size,), dtype='int32')
        # scores_accumulated_np = np.empty((self.batch_size * self.beam_size,))
        scores_accumulated_mx = mx.nd.empty((self.batch_size * self.beam_size,))
        # attention_scores_np = np.empty((self.batch_size * self.beam_size,encoded_source_length,encoded_source_length))

        # reset all padding distribution cells to np.inf
        self.pad_dist[:] = np.inf

        # If using a top-k lexicon, select param rows for logit computation that correspond to the
        # target vocab for this sentence.
        models_output_layer_w = list()
        models_output_layer_b = list()
        pad_dist = self.pad_dist
        #TODO (Tamer) remove instate from init?
        pad_dist = mx.nd.full((self.batch_size * self.beam_size,
                                          2*C.MAX_JUMP + 2 if self.models[0].alignment_based else 1,
                                          len(self.vocab_target)),
                                  val=np.inf, ctx=self.context)
        vocab_slice_ids = None  # type: mx.nd.NDArray
        if self.restrict_lexicon:
            # TODO: See note in method about migrating to pure MXNet when set operations are supported.
            #       We currently convert source to NumPy and target ids back to NDArray.
            vocab_slice_ids = mx.nd.array(self.restrict_lexicon.get_trg_ids(source.astype("int32").asnumpy()),
                                          ctx=self.context)

            if vocab_slice_ids.shape[0] < self.beam_size + 1:
                # This fixes an edge case for toy models, where the number of vocab ids from the lexicon is
                # smaller than the beam size.
                logger.warning("Padding vocab_slice_ids (%d) with EOS to have at least %d+1 elements to expand",
                               vocab_slice_ids.shape[0], self.beam_size)
                n = self.beam_size - vocab_slice_ids.shape[0] + 1
                vocab_slice_ids = mx.nd.concat(vocab_slice_ids,
                                               mx.nd.full((n,), val=self.vocab_target[C.EOS_SYMBOL], ctx=self.context),
                                               dim=0)

            pad_dist = mx.nd.full((self.batch_size * self.beam_size, 1, vocab_slice_ids.shape[0]),
                                  val=np.inf, ctx=self.context)
            for m in self.models:
                models_output_layer_w.append(m.output_layer_w.take(vocab_slice_ids))
                models_output_layer_b.append(m.output_layer_b.take(vocab_slice_ids))

        # (0) encode source sentence, returns a list
        model_states = self._encode(source, source_length)

        #initial alignments set to -1
        alignment = mx.nd.zeros(ctx=self.context,shape=(self.batch_size * self.beam_size,max_output_length),dtype='int32') -1
        alignment_jump = mx.nd.zeros(ctx=self.context,shape=(self.batch_size * self.beam_size,1), dtype='int32')
        #keep track of last aligned position needed for handling jumps after unaligned target words
        last_aligned = mx.nd.zeros(ctx=self.context,shape=(self.batch_size * self.beam_size,),dtype='int32') -1
        alignment_based = any([model.alignment_based for model in self.models])
        self.use_unaligned = any([model.use_unaligned for model in self.models])
        logger.info("source length: %s",' '.join(str(i) for i in actual_source_length))
        alignment_jump_offset = (C.NUM_ALIGNMENT_JUMPS - 1) / 2
        for t in range(1, max_output_length):

            # (1) obtain next predictions and advance models' state
            # scores: (batch_size * beam_size, target_vocab_size)
            # attention_scores: (batch_size * beam_size, bucket_key)
            scores, attention_scores, model_states = self._decode_step(sequences,
                                                                       t,
                                                                       source_length,
                                                                       actual_source_length,
                                                                       max_output_length,
                                                                       model_states,
                                                                       models_output_layer_w,
                                                                       models_output_layer_b,
                                                                       prev_alignment=mx.nd.slice_axis(alignment,axis=1,begin=t-1,end=t),
                                                                       coverage_vector=coverage_vector,
                                                                       last_alignment=mx.nd.expand_dims(data=last_aligned, axis=1),
                                                                       previous_jump=alignment_jump)
            # TODO remove for performance
            scores = mx.ndarray.swapaxes(scores,0,1)
            attention_scores = mx.ndarray.swapaxes(attention_scores,0,1)

            if alignment_based:
                active_positions = slice(0, min(
                    min(C.MAX_JUMP, max(actual_source_length) - t) + min(C.MAX_JUMP, t - 1) + 1,
                    max(actual_source_length)
                ))
                logger.info("active posititions %s, actual source lengths %s, target position %d" % (
                active_positions, actual_source_length, t))
            else:
                active_positions = slice(0, 1)

            # (2) compute length-normalized accumulated scores in place
            if t == 1 and self.batch_size == 1:  # only one hypothesis at t==1
                scores = scores[:1, active_positions] / self.length_penalty(lengths[:1])
            else:
                # renormalize scores by length ...
                scores = (scores + scores_accumulated * mx.nd.expand_dims(self.length_penalty(lengths - 1),axis=1)) / mx.nd.expand_dims(self.length_penalty(lengths),axis=1)
                # ... but not for finished hyps.
                # their predicted distribution is set to their accumulated scores at C.PAD_ID.
                #TODO (Tamer) Verify!
                pad_dist[:, :,C.PAD_ID] = scores_accumulated[:,:,0].broadcast_to((pad_dist.shape[0],pad_dist.shape[1]))
                # this is equivalent to doing this in numpy:
                #   pad_dist[finished, :] = np.inf
                #   pad_dist[finished, C.PAD_ID] = scores_accumulated[finished]
<<<<<<< HEAD
                if alignment_based:
                    active_positions = slice(0, min(
                        min(C.MAX_JUMP, max(actual_source_length) - t) + min(C.MAX_JUMP, t - 1) + 1,
                        max(actual_source_length)
                    ))
                    logger.info("active posititions %s, actual source lengths %s, target position %d" % (active_positions, actual_source_length, t))
                else:
                    active_positions = slice(0,1)
=======
>>>>>>> 512f766f

                if active_positions == slice(0,0):
                    break
                scores = mx.nd.where(finished, pad_dist[:, active_positions, :], scores)

            # (3) get beam_size winning hypotheses for each sentence block separately
            # TODO(fhieber): once mx.nd.topk is sped-up no numpy conversion necessary anymore.
            # scores = scores.asnumpy()  # convert to numpy once to minimize cross-device copying
            #####
            if self.dictionary:
                self._override_scores_with_dictionary(scores,attention_scores,source,t,alignment_based)
            #DEBUGGING
            #score_wish = []
            #score_wish[:] = scores[:,9,306]
            #scores[:,9,:] = np.inf
            #scores[:, 9, 306] = score_wish


            best_hyp_indices, best_hyp_pos_idx_indices, best_word_indices, scores_accumulated = self.topk(
                actual_source_length,
                alignment_based,
                reference,
                scores,
                t)

            #best_hyp_indices[:] = best_hyp_indices_mx
            offset = align_idx_offset(t)
            best_hyp_pos_indices[:] = best_hyp_pos_idx_indices + offset - (1 if self.use_unaligned else 0)
            #best_hyp_pos_indices[:] = best_hyp_pos_indices_mx + offset - (1 if self.use_unaligned else 0)
            #best_hyp_pos_idx_indices[:] = best_hyp_pos_indices_mx

            #best_word_indices[:] = best_word_indices_mx
            scores_accumulated = mx.nd.expand_dims(mx.nd.expand_dims(scores_accumulated, axis=1),axis=1)
            # Map from restricted to full vocab ids if needed
            if self.restrict_lexicon:
                best_word_indices[:] = vocab_slice_ids.take(best_word_indices)

            # (4) get hypotheses and their properties for beam_size winning hypotheses (ascending)
            sequences = mx.nd.take(sequences, best_hyp_indices)
            lengths = mx.nd.take(lengths, best_hyp_indices)
            finished = mx.nd.take(finished, best_hyp_indices)
            #attention_scores = mx.nd.take(attention_scores, best_hyp_indices)
            # attention_scores_np = attention_scores.asnumpy()
            attentions = mx.nd.take(attentions, best_hyp_indices)

            # (5) update best hypotheses, their attention lists and lengths (only for non-finished hyps)
            # pylint: disable=unsupported-assignment-operation
            sequences[:, t] = best_word_indices
            attentions[:, t, :] = attention_scores[best_hyp_indices,best_hyp_pos_idx_indices,:]
            #attentions[:, t, :] = attention_scores
            lengths += mx.nd.cast(1 - mx.nd.expand_dims(finished, axis=1), dtype='float32')

            #(6) update coverage vector of active hypotheses
            coverage_vector = mx.nd.take(coverage_vector,best_hyp_indices) +\
                              mx.nd.where(finished,
                                          mx.nd.zeros(ctx=self.context,dtype='int32',shape=(self.beam_size* self.batch_size,source_length)),
                                          mx.ndarray.one_hot(best_hyp_pos_indices, depth=source_length, dtype='int32'))

            #(7) update previous alignment
            if alignment_based:
                alignment = mx.nd.take(alignment,best_hyp_indices)
                alignment[:,t] = best_hyp_pos_indices
                alignment_jump = alignment_jump_offset + alignment[:,t] - (alignment[:,t-1]
                                                                           if t>1
                                                                           else mx.nd.zeros_like(alignment[:,t]))
                alignment_jump = mx.nd.expand_dims(data=alignment_jump,axis=1)
                last_aligned = mx.nd.take(last_aligned,best_hyp_indices)
                last_aligned[:] = mx.nd.where(best_hyp_pos_indices>=0, best_hyp_pos_indices,last_aligned)

            # (8) determine which hypotheses in the beam are now finished
            finished = ((best_word_indices == C.PAD_ID) + (best_word_indices == self.vocab_target[C.EOS_SYMBOL]))
            if mx.nd.sum(finished).asscalar() == self.batch_size * self.beam_size:  # all finished
                break

            # (9) update models' state with winning hypotheses (ascending)
            for ms in model_states:
                ms.sort_state(best_hyp_indices,best_hyp_pos_idx_indices)

            #DEBUGGING
            logger.info("coverage vector[t=%d]: %s",t,
                    '[' + ' '.join([str(coverage_vector.asnumpy()[0][i]) for i in range(len(coverage_vector.asnumpy()[0]))]) + ']')



        return sequences, attentions, scores_accumulated[:,:,0], lengths, coverage_vector, alignment

    def topk(self, actual_source_length, alignment_based, reference, scores, t):
        active_positions = self._active_positions(actual_source_length, alignment_based, t)
        sliced_scores = scores[:, active_positions, :]
        if reference is not None and len(reference) > 0:
            if t == 1 and self.batch_size == 1:
                batch_select = 0
                word_select = mx.nd.array(reference[:, t - 1].astype("int32"), dtype="int32", ctx=self.context)
            else:
                batch_select = mx.nd.arange(0, self.batch_size*self.beam_size, ctx=self.context)
                word_select = mx.nd.array(mx.nd.repeat(reference[:, t - 1].astype("int32"), self.beam_size), ctx=self.context)

            sliced_scores = sliced_scores[batch_select, :, word_select].expand_dims(axis=-1)

        k = self._effective_beam_size(sliced_scores, t)

        offset = mx.nd.array(
            np.repeat(np.arange(0, self.batch_size * self.beam_size, self.beam_size), k),
            dtype='int32', ctx=self.context)

        (best_hyp_indices_mx, best_hyp_pos_indices_mx, best_word_indices_mx), \
        scores_accumulated_mx = utils.smallest_k_mx_batched(
            matrix=sliced_scores,
            k=k,
            batch_size=self.batch_size,
            offset=offset,
            only_first_row=t == 1)  #

        if k != self.beam_size:
            best_hyp_indices_mx = self._pad_with_first_value(
                array=best_hyp_indices_mx,
                batch_size=self.batch_size,
                padding_length=(self.beam_size -k))
            best_hyp_pos_indices_mx = self._pad_with_first_value(
                array=best_hyp_pos_indices_mx,
                batch_size=self.batch_size,
                padding_length=(self.beam_size - k))
            best_word_indices_mx = self._pad_with_first_value(
                array=best_word_indices_mx,
                batch_size=self.batch_size,
                padding_length=(self.beam_size - k))
            scores_accumulated_mx = self._pad_with_first_value(
                array=scores_accumulated_mx,
                batch_size=self.batch_size,
                padding_length=(self.beam_size - k))

        if reference is not None and len(reference) > 0:
            best_word_indices_mx = mx.nd.array(mx.nd.repeat(reference[:, t - 1].astype("int32"), self.beam_size),
                                      ctx=self.context)

        #assert(mx.nd.nansum(scores_accumulated_mx - scores[best_hyp_indices_mx, best_hyp_pos_indices_mx, best_word_indices_mx]) == 0)
        return best_hyp_indices_mx, best_hyp_pos_indices_mx, best_word_indices_mx, scores_accumulated_mx

    def _effective_beam_size(self, sliced_scores, t):
        sliced_score_shape = sliced_scores.reshape((-4, self.batch_size, -1, 0, 0)).shape
        k = (sliced_score_shape[-1] * sliced_score_shape[-2] * 1 if t == 1 else sliced_score_shape[-3])
        k = min(self.beam_size, k)
        return k

    def _pad_with_first_value(self, array, batch_size, padding_length):
        array = array.reshape(batch_size, -1)
        padding = array[:, 0].expand_dims(axis=1)
        padding = mx.nd.repeat(padding, repeats=padding_length, axis=1)
        array = mx.nd.concat(array, padding).reshape(-1)
        return array

    def _active_positions(self, actual_source_length, alignment_based, t):
        if alignment_based:
            active_positions = slice(0, min(
                min(C.MAX_JUMP, max(actual_source_length) - t) + min(C.MAX_JUMP, t - 1) + 1,
                max(actual_source_length)
            ))
        else:
            active_positions = slice(0, 1)
        return active_positions

    def _get_best_from_beam(self,
                            sequences: mx.nd.NDArray,
                            attention_lists: mx.nd.NDArray,
                            accumulated_scores: mx.nd.NDArray,
                            lengths: mx.nd.NDArray,
                            coverage_vector: mx.nd.NDArray,
                            alignment: mx.nd.NDArray,
                            source: List[List[str]]) -> List[Translation]:
        """
        Return the best (aka top) entry from the n-best list.

        :param sequences: Array of word ids. Shape: (batch_size * beam_size, bucket_key).
        :param attention_lists: Array of attentions over source words.
                                Shape: (batch_size * self.beam_size, max_output_length, encoded_source_length).
        :param accumulated_scores: Array of length-normalized negative log-probs.
        :param lengths translation lengths
        :param coverage_vector final source coverage (batch_size*beam_size,encoded_source_length)
        :param alignment final alignment used to generate the hypotheses (batch_size*beam_size,max_output_length)
        :param source: batch of source sequenecs
        :return: Top sequence, top attention matrix, top accumulated score (length-normalized
                 negative log-probs) and length.
        """
        utils.check_condition(sequences.shape[0] == attention_lists.shape[0] \
                              == accumulated_scores.shape[0] == lengths.shape[0] \
                              == coverage_vector.shape[0], "Shape mismatch")
        # sequences & accumulated scores are in latest 'k-best order', thus 0th element is best
        best = 0
        result = []
        for sent in range(self.batch_size):
            idx = sent * self.beam_size + best
            length = int(lengths[idx].asscalar())
            sequence = sequences[idx][:length].asnumpy().tolist()
            # attention_matrix: (target_seq_len, source_seq_len)
            attention_matrix = np.stack(attention_lists[idx].asnumpy()[:length, :], axis=0)
            score = accumulated_scores[idx].asscalar()
            coverage = coverage_vector[idx].asnumpy()
            align = alignment[idx].asnumpy()
            result.append(Translation(sequence, attention_matrix, score, coverage, align, source[sent]))
            logger.info("max attention: %s. coverage vector: %s",
                        '[' + ' '.join([str(np.argmax(attention_matrix[j+1])) for j in range(length-1)]) + ']',
                        '[' + ' '.join([str(coverage[i]) for i in range(len(coverage))]) + ']')
        return result<|MERGE_RESOLUTION|>--- conflicted
+++ resolved
@@ -1700,17 +1700,6 @@
                 # this is equivalent to doing this in numpy:
                 #   pad_dist[finished, :] = np.inf
                 #   pad_dist[finished, C.PAD_ID] = scores_accumulated[finished]
-<<<<<<< HEAD
-                if alignment_based:
-                    active_positions = slice(0, min(
-                        min(C.MAX_JUMP, max(actual_source_length) - t) + min(C.MAX_JUMP, t - 1) + 1,
-                        max(actual_source_length)
-                    ))
-                    logger.info("active posititions %s, actual source lengths %s, target position %d" % (active_positions, actual_source_length, t))
-                else:
-                    active_positions = slice(0,1)
-=======
->>>>>>> 512f766f
 
                 if active_positions == slice(0,0):
                     break
